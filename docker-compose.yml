version: "3.8"
services:
    polkabtc:
        image: "registry.gitlab.com/interlay/btc-parachain/standalone:0.5.3"
        command:
            - btc-parachain
            - --rpc-external
            - --ws-external
            - --rpc-methods
            - Unsafe
            - --dev
        ports:
            - "9933:9933"
            - "9944:9944"
    bitcoind:
        image: "ruimarinho/bitcoin-core:0.20"
        command:
            - -regtest
            - -server
            - -rpcbind=0.0.0.0
            - -rpcallowip=0.0.0.0/0
            - -rpcuser=rpcuser
            - -rpcpassword=rpcpassword
            - -fallbackfee=0.0002
        ports:
            - "18443:18443"
    bitcoin-cli:
        image: "ruimarinho/bitcoin-core:0.20"
        command:
            - /bin/sh
            - -c
            - |
                bitcoin-cli -regtest -rpcconnect=bitcoind -rpcwait -rpcuser=rpcuser -rpcpassword=rpcpassword createwallet Alice
                bitcoin-cli -regtest -rpcconnect=bitcoind -rpcwait -rpcuser=rpcuser -rpcpassword=rpcpassword createwallet Bob
                bitcoin-cli -regtest -rpcconnect=bitcoind -rpcwait -rpcuser=rpcuser -rpcpassword=rpcpassword createwallet Charlie
                bitcoin-cli -regtest -rpcconnect=bitcoind -rpcwait -rpcuser=rpcuser -rpcpassword=rpcpassword createwallet Dave
                bitcoin-cli -regtest -rpcconnect=bitcoind -rpcwait -rpcuser=rpcuser -rpcpassword=rpcpassword createwallet Eve
                bitcoin-cli -regtest -rpcconnect=bitcoind -rpcwait -rpcuser=rpcuser -rpcpassword=rpcpassword createwallet Ferdie
                bitcoin-cli -regtest -rpcconnect=bitcoind -rpcwait -rpcuser=rpcuser -rpcpassword=rpcpassword loadwallet Alice
                bitcoin-cli -regtest -rpcconnect=bitcoind -rpcwait -rpcuser=rpcuser -rpcpassword=rpcpassword loadwallet Bob
                bitcoin-cli -regtest -rpcconnect=bitcoind -rpcwait -rpcuser=rpcuser -rpcpassword=rpcpassword loadwallet Charlie
                bitcoin-cli -regtest -rpcconnect=bitcoind -rpcwait -rpcuser=rpcuser -rpcpassword=rpcpassword loadwallet Dave
                bitcoin-cli -regtest -rpcconnect=bitcoind -rpcwait -rpcuser=rpcuser -rpcpassword=rpcpassword loadwallet Eve
                bitcoin-cli -regtest -rpcconnect=bitcoind -rpcwait -rpcuser=rpcuser -rpcpassword=rpcpassword loadwallet Ferdie
                ALICE_ADDRESS=$$(bitcoin-cli -regtest -rpcconnect=bitcoind -rpcwait -rpcuser=rpcuser -rpcpassword=rpcpassword -rpcwallet=Alice getnewaddress)
                # coins need 100 confirmations to be spendable
                bitcoin-cli -regtest -rpcconnect=bitcoind -rpcwait -rpcuser=rpcuser -rpcpassword=rpcpassword generatetoaddress 101 $${ALICE_ADDRESS}
    electrs:
        image: "interlayhq/electrs:latest"
        command:
            - /bin/sh
            - -c
            - |
                echo "Sleeping..."
                sleep 5
                electrs -vvvv --network regtest --jsonrpc-import --cors "*" --cookie "rpcuser:rpcpassword" --daemon-rpc-addr bitcoind:18443 --http-addr "[::0]:3002" --index-unspendables
        ports:
            - "3002:3002"
    staked-relayer:
        # only start staked relayer after mining to prevent long catch-up
<<<<<<< HEAD
        image: "registry.gitlab.com/interlay/polkabtc-clients/staked-relayer:0.5.8"
=======
        image: "registry.gitlab.com/interlay/polkabtc-clients/staked-relayer:0.5.10"
>>>>>>> 1d4d384c
        command:
            - /bin/sh
            - -c
            - |
                echo "Sleeping..."
                sleep 10
                staked-relayer --keyring=eve --http-addr '[::0]:3030' --polka-btc-url 'ws://polkabtc:9944' --auto-register-with-stake 100
        environment: &client-env
            BITCOIN_RPC_URL: http://bitcoind:18443
            BITCOIN_RPC_USER: rpcuser
            BITCOIN_RPC_PASS: rpcpassword
            RUST_LOG: info
        ports:
            - "3030:3030"
    oracle:
<<<<<<< HEAD
        image: "registry.gitlab.com/interlay/polkabtc-clients/oracle:0.5.8"
=======
        image: "registry.gitlab.com/interlay/polkabtc-clients/oracle:0.5.10"
>>>>>>> 1d4d384c
        command:
            - /bin/sh
            - -c
            - |
                echo "Sleeping..."
                sleep 5
                oracle --keyring=bob --polka-btc-url 'ws://polkabtc:9944'
        environment:
            RUST_LOG: info
    faucet:
<<<<<<< HEAD
        image: "registry.gitlab.com/interlay/polkabtc-clients/faucet:0.5.8"
=======
        image: "registry.gitlab.com/interlay/polkabtc-clients/faucet:0.5.10"
>>>>>>> 1d4d384c
        command:
            - /bin/sh
            - -c
            - |
                echo "Sleeping..."
                sleep 5
                faucet --keyring=ferdie --polka-btc-url 'ws://polkabtc:9944' --user-allowance 1 --vault-allowance 500 --http-addr '[::0]:3035'
        environment:
            RUST_LOG: info
        ports:
            - "3035:3035"
    vault_1:
<<<<<<< HEAD
        image: "registry.gitlab.com/interlay/polkabtc-clients/vault:0.5.8"
=======
        image: "registry.gitlab.com/interlay/polkabtc-clients/vault:0.5.10"
>>>>>>> 1d4d384c
        command:
            - /bin/sh
            - -c
            - |
                echo "Sleeping..."
                # sleep for 30s to wait for bitcoin to create the Charlie wallet
                # and also to ensure that the issue period and redeem period are set
                sleep 30
                vault --keyring=charlie  --auto-register-with-collateral 1000000000000000000 --http-addr '[::0]:3032' --polka-btc-url 'ws://polkabtc:9944'
        environment:
            <<: *client-env
        ports:
            - "3032:3032"
    vault_2:
<<<<<<< HEAD
        image: "registry.gitlab.com/interlay/polkabtc-clients/vault:0.5.8"
=======
        image: "registry.gitlab.com/interlay/polkabtc-clients/vault:0.5.10"
>>>>>>> 1d4d384c
        command:
            - /bin/sh
            - -c
            - |
                echo "Sleeping..."
                # sleep for 30s to wait for bitcoin to create the Dave wallet
                # and also to ensure that the issue period and redeem period are set
                sleep 30
                vault --keyring=dave  --auto-register-with-collateral 1000000000000000000 --no-issue-execution --http-addr '[::0]:3033' --polka-btc-url 'ws://polkabtc:9944'
        environment:
            <<: *client-env
        ports:
            - "3033:3033"
    vault_3:
<<<<<<< HEAD
        image: "registry.gitlab.com/interlay/polkabtc-clients/vault:0.5.8"
=======
        image: "registry.gitlab.com/interlay/polkabtc-clients/vault:0.5.10"
>>>>>>> 1d4d384c
        command:
            - /bin/sh
            - -c
            - |
                echo "Sleeping..."
                # sleep for 30s to wait for bitcoin to create the Eve wallet
                # and also to ensure that the issue period and redeem period are set
                sleep 30
                vault --keyring=eve  --auto-register-with-collateral 1000000000000 --no-issue-execution --http-addr '[::0]:3034' --polka-btc-url 'ws://polkabtc:9944'
        environment:
            <<: *client-env
        ports:
            - "3034:3034"

    testdata_gen:
<<<<<<< HEAD
        image: "registry.gitlab.com/interlay/polkabtc-clients/testdata-gen:0.5.8"
=======
        image: "registry.gitlab.com/interlay/polkabtc-clients/testdata-gen:0.5.10"
>>>>>>> 1d4d384c
        command:
            - /bin/sh
            - -c
            - |
                echo "Sleeping..."
                sleep 15
                testdata-gen --polka-btc-url 'ws://polkabtc:9944' --keyring=alice set-issue-period --period=50
                testdata-gen --polka-btc-url 'ws://polkabtc:9944' --keyring=alice set-redeem-period --period=50

                # the exchange rate value is 3855.23187
                testdata-gen --polka-btc-url 'ws://polkabtc:9944' --keyring=bob set-exchange-rate --exchange-rate=385523187

                # wait for the vault to register
                sleep 45
                ALICE_ADDRESS=bcrt1qefxeckts7tkgz7uach9dnwer4qz5nyehl4sjcc
                testdata-gen --polka-btc-url 'ws://polkabtc:9944' --keyring=alice request-issue --issue-amount=10000 --vault=dave --griefing-collateral 1000000000000
                sleep 30
                REDEEM_ID=$$(testdata-gen --polka-btc-url 'ws://polkabtc:9944' --keyring=alice request-redeem --redeem-amount=5000 --btc-address=$${ALICE_ADDRESS} --vault=dave)
                testdata-gen --polka-btc-url 'ws://polkabtc:9944' --keyring=alice execute-redeem --redeem-id=$${REDEEM_ID}

        environment:
            <<: *client-env<|MERGE_RESOLUTION|>--- conflicted
+++ resolved
@@ -58,11 +58,7 @@
             - "3002:3002"
     staked-relayer:
         # only start staked relayer after mining to prevent long catch-up
-<<<<<<< HEAD
-        image: "registry.gitlab.com/interlay/polkabtc-clients/staked-relayer:0.5.8"
-=======
         image: "registry.gitlab.com/interlay/polkabtc-clients/staked-relayer:0.5.10"
->>>>>>> 1d4d384c
         command:
             - /bin/sh
             - -c
@@ -78,11 +74,7 @@
         ports:
             - "3030:3030"
     oracle:
-<<<<<<< HEAD
-        image: "registry.gitlab.com/interlay/polkabtc-clients/oracle:0.5.8"
-=======
         image: "registry.gitlab.com/interlay/polkabtc-clients/oracle:0.5.10"
->>>>>>> 1d4d384c
         command:
             - /bin/sh
             - -c
@@ -93,11 +85,7 @@
         environment:
             RUST_LOG: info
     faucet:
-<<<<<<< HEAD
-        image: "registry.gitlab.com/interlay/polkabtc-clients/faucet:0.5.8"
-=======
         image: "registry.gitlab.com/interlay/polkabtc-clients/faucet:0.5.10"
->>>>>>> 1d4d384c
         command:
             - /bin/sh
             - -c
@@ -110,11 +98,7 @@
         ports:
             - "3035:3035"
     vault_1:
-<<<<<<< HEAD
-        image: "registry.gitlab.com/interlay/polkabtc-clients/vault:0.5.8"
-=======
         image: "registry.gitlab.com/interlay/polkabtc-clients/vault:0.5.10"
->>>>>>> 1d4d384c
         command:
             - /bin/sh
             - -c
@@ -129,11 +113,7 @@
         ports:
             - "3032:3032"
     vault_2:
-<<<<<<< HEAD
-        image: "registry.gitlab.com/interlay/polkabtc-clients/vault:0.5.8"
-=======
         image: "registry.gitlab.com/interlay/polkabtc-clients/vault:0.5.10"
->>>>>>> 1d4d384c
         command:
             - /bin/sh
             - -c
@@ -148,11 +128,7 @@
         ports:
             - "3033:3033"
     vault_3:
-<<<<<<< HEAD
-        image: "registry.gitlab.com/interlay/polkabtc-clients/vault:0.5.8"
-=======
         image: "registry.gitlab.com/interlay/polkabtc-clients/vault:0.5.10"
->>>>>>> 1d4d384c
         command:
             - /bin/sh
             - -c
@@ -168,11 +144,7 @@
             - "3034:3034"
 
     testdata_gen:
-<<<<<<< HEAD
-        image: "registry.gitlab.com/interlay/polkabtc-clients/testdata-gen:0.5.8"
-=======
         image: "registry.gitlab.com/interlay/polkabtc-clients/testdata-gen:0.5.10"
->>>>>>> 1d4d384c
         command:
             - /bin/sh
             - -c
