--- conflicted
+++ resolved
@@ -122,11 +122,7 @@
                 # sleep for 30s to wait for bitcoin to create the Dave wallet
                 # and also to ensure that the issue period and redeem period are set
                 sleep 30
-<<<<<<< HEAD
-                vault --keyring=dave  --auto-register-with-collateral 1000000000000001000 --no-issue-execution --polka-btc-url 'ws://polkabtc:9944'
-=======
-                vault --keyfile="keyfile.json" --keyname=dave_stash --auto-register-with-collateral 1000000000000000000 --no-issue-execution --polka-btc-url 'ws://polkabtc:9944'
->>>>>>> 54d4ba92
+                vault --keyfile="keyfile.json" --keyname=dave_stash --auto-register-with-collateral 1000000000000001000 --no-issue-execution --polka-btc-url 'ws://polkabtc:9944'
         environment:
             <<: *client-env
     vault_3:
