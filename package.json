--- conflicted
+++ resolved
@@ -35,13 +35,7 @@
   "engineStrict": true,
   "dependencies": {
     "@interlay/esplora-btc-api": "0.4.0",
-<<<<<<< HEAD
-    "@interlay/polkabtc-types": "0.6.1",
-    "@polkadot/api": "3.11.1",
-    "@polkadot/typegen": "3.11.1",
-=======
     "@interlay/polkabtc-types": "0.6.2",
->>>>>>> 0dad6cdd
     "@types/big.js": "^4.0.5",
     "big.js": "^6.0.1",
     "bitcoinjs-lib": "^5.2.0",
