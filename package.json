--- conflicted
+++ resolved
@@ -1,6 +1,6 @@
 {
   "name": "@interlay/interbtc-api",
-  "version": "1.3.0",
+  "version": "1.3.1",
   "description": "JavaScript library to interact with interBTC and kBTC",
   "main": "build/src/index.js",
   "typings": "build/src/index.d.ts",
@@ -42,17 +42,9 @@
   "engineStrict": true,
   "dependencies": {
     "@interlay/esplora-btc-api": "0.4.0",
-<<<<<<< HEAD
     "@interlay/interbtc-types": "1.3.0",
     "@interlay/monetary-js": "0.5.1",
     "@polkadot/api": "6.9.2",
-=======
-    "@interlay/interbtc-types": "0.12.5",
-    "@interlay/monetary-js": "0.5.0",
-    "@polkadot/api": "5.3.2",
-    "@polkadot/keyring": "6.6.2-6",
-    "big.js": "6.1.1",
->>>>>>> b50502f5
     "@types/big.js": "6.1.2",
     "big.js": "6.1.1",
     "bitcoin-core": "^3.0.0",
@@ -83,11 +75,7 @@
     "npm-run-all": "^4.1.5",
     "nyc": "^15.1.0",
     "prettier": "^2.0.5",
-<<<<<<< HEAD
     "ts-node": "10.4.0",
-=======
-    "ts-node": "^9.0.0",
->>>>>>> b50502f5
     "typedoc": "^0.22.9",
     "typedoc-plugin-markdown": "^3.11.6",
     "typescript": "^4.3.2"
