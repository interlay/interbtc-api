{
  "name": "@interlay/polkabtc",
  "version": "0.15.0",
  "description": "JavaScript library to interact with PolkaBTC",
  "main": "build/index.js",
  "typings": "build/index.d.ts",
  "repository": "https://github.com/interlay/polkabtc-js",
  "license": "Apache-2.0",
  "keywords": [
    "Polkadot",
    "Bitcoin",
    "PolkaBTC"
  ],
  "scripts": {
    "build": "run-s generate:* build:*",
    "build:tsc": "tsc -p tsconfig.json",
    "fix": "run-s fix:*",
    "fix:prettier": "prettier \"src/**/*.ts\" --write",
    "fix:lint": "eslint --fix . --ext .ts",
    "ci:test": "run-s build test:lint test:unit test:integration",
    "ci:test:staging": "run-s build test:lint test:unit test:integration:staging",
    "ci:test:release": "run-s build test:integration:release",
    "ci:test-with-coverage": "nyc -r lcov -e .ts -x \"*.test.ts\" yarn ci:test",
    "docs": "./generate_docs",
    "generate:defs": "ts-node --skip-project node_modules/.bin/polkadot-types-from-defs --package @interlay/polkabtc/interfaces --input ./src/interfaces",
    "generate:meta": "ts-node --skip-project node_modules/.bin/polkadot-types-from-chain --package @interlay/polkabtc/interfaces --endpoint ./src/json/parachain.json --output ./src/interfaces",
    "test": "run-s build test:*",
    "test:lint": "eslint src --ext .ts",
    "test:unit": "mocha test/unit/*.test.ts test/unit/**/*.test.ts",
    "test:integration": "mocha test/integration/**/*.test.ts --timeout 10000000",
    "test:integration:staging": "mocha test/integration/**/staging/*.test.ts --timeout 10000000",
    "test:integration:release": "mocha test/integration/**/release/*.test.ts --timeout 10000000",
    "watch:build": "tsc -p tsconfig.json -w",
    "watch:test": "mocha --watch test/**/*.test.ts"
  },
  "engines": {
    "node": ">=11"
  },
  "engineStrict": true,
  "dependencies": {
    "@interlay/esplora-btc-api": "0.4.0",
<<<<<<< HEAD
    "@interlay/polkabtc-types": "link:../polkabtc-types",
    "@types/big.js": "6.0.2",
=======
    "@interlay/polkabtc-types": "0.7.0",
    "@polkadot/api": "4.8.1",
    "@polkadot/typegen": "4.8.1",
    "@types/big.js": "4.0.5",
>>>>>>> 54d4ba92
    "big.js": "6.0.3",
    "bitcoin-core": "^3.0.0",
    "bitcoinjs-lib": "^5.2.0",
    "bn.js": "^5.2.0",
    "cross-fetch": "^3.0.6",
    "regtest-client": "^0.2.0",
    "sinon": "^9.0.3",
    "ts-mock-imports": "^1.3.0"
  },
  "devDependencies": {
    "@polkadot/util": "^6.3.1",
    "@types/chai": "^4.2.12",
    "@types/chai-as-promised": "^7.1.3",
    "@types/mocha": "^8.0.3",
    "@types/node": "^14.6.4",
    "@types/sinon": "^9.0.5",
    "@typescript-eslint/eslint-plugin": "^4.1.0",
    "@typescript-eslint/parser": "^4.1.0",
    "chai": "^4.2.0",
    "chai-as-promised": "^7.1.1",
    "eslint": "^7.8.0",
    "eslint-config-prettier": "^6.11.0",
    "husky": "^5.1.1",
    "mocha": "^8.1.3",
    "nock": "^13.0.4",
    "npm-run-all": "^4.1.5",
    "nyc": "^15.1.0",
    "prettier": "^2.0.5",
    "ts-node": "^9.0.0",
    "typedoc": "^0.20.27",
    "typedoc-plugin-markdown": "^3.5.0",
    "typescript": "^4.1.3"
  },
  "files": [
    "build/main",
    "build/module",
    "!**/*.spec.*",
    "!**/*.json",
    "CHANGELOG.md",
    "LICENSE",
    "README.md"
  ],
  "prettier": {
    "singleQuote": false,
    "tabWidth": 4
  },
  "mocha": {
    "reporter": "spec",
    "require": "ts-node/register",
    "watch-files": [
      "src/**/*.ts",
      "test/**/*.ts"
    ],
    "recursive": true
  }
}<|MERGE_RESOLUTION|>--- conflicted
+++ resolved
@@ -39,15 +39,10 @@
   "engineStrict": true,
   "dependencies": {
     "@interlay/esplora-btc-api": "0.4.0",
-<<<<<<< HEAD
-    "@interlay/polkabtc-types": "link:../polkabtc-types",
-    "@types/big.js": "6.0.2",
-=======
     "@interlay/polkabtc-types": "0.7.0",
     "@polkadot/api": "4.8.1",
     "@polkadot/typegen": "4.8.1",
-    "@types/big.js": "4.0.5",
->>>>>>> 54d4ba92
+    "@types/big.js": "6.0.2",
     "big.js": "6.0.3",
     "bitcoin-core": "^3.0.0",
     "bitcoinjs-lib": "^5.2.0",
