--- conflicted
+++ resolved
@@ -82,12 +82,8 @@
     "husky": "^8.0.3",
     "jest": "^29.6.2",
     "npm-run-all": "^4.1.5",
-<<<<<<< HEAD
-    "prettier": "^2.0.5",
-=======
     "nyc": "^15.1.0",
     "prettier": "^3.0.1",
->>>>>>> 2da53cd7
     "shelljs": "0.8.5",
     "ts-jest": "^29.1.1",
     "ts-node": "10.9.1",
