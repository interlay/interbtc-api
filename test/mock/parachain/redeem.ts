import { RedeemRequest } from "../../../src/interfaces/default";
import { AddressOrPair } from "@polkadot/api/types";
import { AccountId, Hash, H256 } from "@polkadot/types/interfaces";
import Big from "big.js";
import { RedeemAPI, RedeemRequestExt, RequestResult } from "../../../src/parachain/redeem";
import {RequestOptions} from "../../../src/utils/issueRedeem";
import { MockTransactionAPI } from "../transaction";

export class MockRedeemAPI extends MockTransactionAPI implements RedeemAPI {
    list(): Promise<RedeemRequestExt[]> {
        throw new Error("Method not implemented.");
    }
    getRequestById(redeemId: H256): Promise<RedeemRequestExt> {
        throw new Error("Method not implemented.");
    }
    setRedeemPeriod(_blocks: number): Promise<void> {
        throw new Error("Method not implemented.");
    }
    getRedeemPeriod(): Promise<number> {
        throw new Error("Method not implemented.");
    }
    burn(_amount: Big): Promise<void> {
        throw new Error("Method not implemented.");
    }
    getMaxBurnableTokens(): Promise<Big> {
        throw new Error("Method not implemented.");
    }
    getBurnExchangeRate(): Promise<Big> {
        throw new Error("Method not implemented.");
    }
    execute(_redeemId: string, _txId: string): Promise<boolean> {
        throw new Error("Method not implemented.");
    }

    cancel(_redeemId: H256, _reimburse?: boolean): Promise<void> {
        throw new Error("Method not implemented.");
    }

<<<<<<< HEAD
    async request(_amount: BN, _btcAddressEnc: string, _options?: RequestOptions): Promise<RequestResult[]> {
        return Promise.resolve([{ id: <Hash>{}, redeemRequest: (await this.list())[0] }]);
    }

    async requestAdvanced(
        _amountsPerVault: Map<AccountId, BN>,
        _btcAddressEnc: string,
        _atomic: boolean
    ): Promise<RequestResult[]> {
        return this.request(new BN(0), "");
=======
    async request(_amount: Big, _btcAddressEnc: string, _vaultId?: AccountId): Promise<RequestResult> {
        return Promise.resolve({ id: <Hash>{}, redeemRequest: (await this.list())[0] });
>>>>>>> 54d4ba92
    }

    async mapForUser(_account: AccountId): Promise<Map<H256, RedeemRequestExt>> {
        return Promise.resolve(new Map<H256, RedeemRequestExt>());
    }

    getPagedIterator(_perPage: number): AsyncGenerator<RedeemRequest[]> {
        return {} as AsyncGenerator<RedeemRequest[]>;
    }

<<<<<<< HEAD
    async getRequestsById(_redeemIds: H256[]): Promise<RedeemRequestExt[]> {
        const request = await this.getRequestById("");
        return [request];
    }

    async getRequestById(_redeemId: string | Uint8Array | H256): Promise<RedeemRequestExt> {
        const registry = new TypeRegistry();
        const decodedAccountId = "0xd43593c715fdd31c61141abd04a99fd6822c8558854ccde39a5684e7a56da27d";

        return <RedeemRequestExt>{
            vault: new GenericAccountId(registry, decodedAccountId),
            opentime: new BN(11208) as BlockNumber,
            amount_btc: new BN(411) as PolkaBTC,
            premium_dot: new BN(10) as DOT,
            redeemer: new GenericAccountId(registry, decodedAccountId),
            btc_address: "bc1qar0srrr7xfkvy5l643lydnw9re59gtzzwf5mdq",
        };
    }

    async getDustValue(): Promise<PolkaBTC> {
        return Promise.resolve(new BN(1) as PolkaBTC);
=======
    async getDustValue(): Promise<Big> {
        return Promise.resolve(new Big(0.000001));
>>>>>>> 54d4ba92
    }

    setAccount(_account?: AddressOrPair): void {
        return;
    }

    subscribeToRedeemExpiry(_account: AccountId, _callback: (requestRedeemId: H256) => void): Promise<() => void> {
        // eslint-disable-next-line @typescript-eslint/no-empty-function
        return Promise.resolve(() => { });
    }

    async getFeesToPay(_amount: Big): Promise<Big> {
        return new Big("0.08");
    }

    async getFeeRate(): Promise<Big> {
        return new Big("0.005");
    }

    async getPremiumRedeemFee(): Promise<string> {
        return "5";
    }

}<|MERGE_RESOLUTION|>--- conflicted
+++ resolved
@@ -10,7 +10,10 @@
     list(): Promise<RedeemRequestExt[]> {
         throw new Error("Method not implemented.");
     }
-    getRequestById(redeemId: H256): Promise<RedeemRequestExt> {
+    getRequestById(_redeemId: H256): Promise<RedeemRequestExt> {
+        throw new Error("Method not implemented.");
+    }
+    getRequestsById(_redeemIds: H256[]): Promise<RedeemRequestExt[]> {
         throw new Error("Method not implemented.");
     }
     setRedeemPeriod(_blocks: number): Promise<void> {
@@ -36,21 +39,16 @@
         throw new Error("Method not implemented.");
     }
 
-<<<<<<< HEAD
-    async request(_amount: BN, _btcAddressEnc: string, _options?: RequestOptions): Promise<RequestResult[]> {
+    async request(_amount: Big, _btcAddressEnc: string, _options?: RequestOptions): Promise<RequestResult[]> {
         return Promise.resolve([{ id: <Hash>{}, redeemRequest: (await this.list())[0] }]);
     }
 
     async requestAdvanced(
-        _amountsPerVault: Map<AccountId, BN>,
+        _amountsPerVault: Map<AccountId, Big>,
         _btcAddressEnc: string,
         _atomic: boolean
     ): Promise<RequestResult[]> {
-        return this.request(new BN(0), "");
-=======
-    async request(_amount: Big, _btcAddressEnc: string, _vaultId?: AccountId): Promise<RequestResult> {
-        return Promise.resolve({ id: <Hash>{}, redeemRequest: (await this.list())[0] });
->>>>>>> 54d4ba92
+        return this.request(new Big(0), "");
     }
 
     async mapForUser(_account: AccountId): Promise<Map<H256, RedeemRequestExt>> {
@@ -61,32 +59,8 @@
         return {} as AsyncGenerator<RedeemRequest[]>;
     }
 
-<<<<<<< HEAD
-    async getRequestsById(_redeemIds: H256[]): Promise<RedeemRequestExt[]> {
-        const request = await this.getRequestById("");
-        return [request];
-    }
-
-    async getRequestById(_redeemId: string | Uint8Array | H256): Promise<RedeemRequestExt> {
-        const registry = new TypeRegistry();
-        const decodedAccountId = "0xd43593c715fdd31c61141abd04a99fd6822c8558854ccde39a5684e7a56da27d";
-
-        return <RedeemRequestExt>{
-            vault: new GenericAccountId(registry, decodedAccountId),
-            opentime: new BN(11208) as BlockNumber,
-            amount_btc: new BN(411) as PolkaBTC,
-            premium_dot: new BN(10) as DOT,
-            redeemer: new GenericAccountId(registry, decodedAccountId),
-            btc_address: "bc1qar0srrr7xfkvy5l643lydnw9re59gtzzwf5mdq",
-        };
-    }
-
-    async getDustValue(): Promise<PolkaBTC> {
-        return Promise.resolve(new BN(1) as PolkaBTC);
-=======
     async getDustValue(): Promise<Big> {
         return Promise.resolve(new Big(0.000001));
->>>>>>> 54d4ba92
     }
 
     setAccount(_account?: AddressOrPair): void {
