import { DOT, IssueRequest, PolkaBTC, H256Le } from "../../../src/interfaces/default";
import { AddressOrPair } from "@polkadot/api/submittable/types";
import { AccountId, H256, BlockNumber, Hash } from "@polkadot/types/interfaces";
import { Bytes } from "@polkadot/types/primitive";
import BN from "bn.js";
import { GenericAccountId } from "@polkadot/types/generic";
import { TypeRegistry } from "@polkadot/types";
import { U8aFixed } from "@polkadot/types/codec";
import { IssueAPI, IssueRequestResult, IssueRequestExt, IssueLimits } from "../../../src/parachain/issue";
import { EventRecord } from "@polkadot/types/interfaces/system";
import Big from "big.js";

export class MockIssueAPI implements IssueAPI {
    execute(_issueId: H256, _txId: H256Le, _merkleProof: Bytes, _rawTx: Bytes): Promise<void> {
        return Promise.resolve();
    }

    cancel(_issueId: H256): Promise<void> {
        throw new Error("Method not implemented.");
    }

    getRequestLimits(_vaults?: Map<AccountId, BN>): Promise<IssueLimits> {
        return Promise.resolve({
            singleVaultMaxIssuable: new BN(10000000),
            totalMaxIssuable: new BN(15000000),
        });
    }

    async request(
        _amountSat: BN,
        _options?: {
            availableVaults?: Map<AccountId, BN>;
            atomic?: boolean;
            retries?: number;
        }
    ): Promise<IssueRequestResult[]> {
        const registry = new TypeRegistry();
        const id = new U8aFixed(registry, "0x41fd1760b07dc5bc3b1548b6ffdd057444fb3a426460a199a6e2d42a7960e83c") as Hash;
        return Promise.resolve([{ id, issueRequest: (await this.list())[0] }]);
    }

    async requestAdvanced(
        _amountsPerVault: Map<AccountId, BN>,
        _griefingCollateralRate: Big,
        _atomic: boolean
    ): Promise<IssueRequestResult[]> {
        return this.request(new BN(0));
    }

    setAccount(_account?: AddressOrPair): void {
        return;
    }

    getGriefingCollateralInPlanck(_amountSat: PolkaBTC): Promise<Big> {
        return Promise.resolve(new Big("100"));
    }

    list(): Promise<IssueRequestExt[]> {
        const registry = new TypeRegistry();
        const decodedAccountId1 = "0xD5D5D5D5D5D5D5D5D5D5D5D5D5D5D5D5D5D5D5D5D5D5D5D5D5D5D5D5D5D5D5D5";
        const decodedAccountId2 = "0xD5D5D5D5D5D5D5D5D5D5D5D5D5D5D5D5D5D5D5D5D5D5D5D5D5D5D5D5D5D5D5D6";

        return Promise.resolve([
            <IssueRequestExt>{
                vault: new GenericAccountId(registry, decodedAccountId1),
                amount: new BN(600) as PolkaBTC,
                opentime: new BN(10908) as BlockNumber,
                fee: new BN(6) as PolkaBTC,
                btc_address: "bc1qar0srrr7xfkvy5l643lydnw9re59gtzzwf5mdq",
<<<<<<< HEAD
                status: {
                    isPending: false,
                    isCompleted: true,
                    asCompleted: null,
                    isCancelled: false
                },
=======
>>>>>>> 0dad6cdd
                requester: new GenericAccountId(registry, decodedAccountId1),
                griefing_collateral: new BN(10) as DOT,
            },
            <IssueRequestExt>{
                vault: new GenericAccountId(registry, decodedAccountId2),
                amount: new BN(4510) as PolkaBTC,
                opentime: new BN(11938) as BlockNumber,
                fee: new BN(6) as PolkaBTC,
                btc_address: "bc1qar0srrr7xfkvy5l643lydnw9re59gtzzwf5mdq",
<<<<<<< HEAD
                status: {
                    isPending: false,
                    isCompleted: true,
                    asCompleted: null,
                    isCancelled: false
                },
=======
>>>>>>> 0dad6cdd
                requester: new GenericAccountId(registry, decodedAccountId2),
                griefing_collateral: new BN(76) as DOT,
            },
        ]);
    }

    getIssuePeriod(): Promise<BlockNumber> {
        return Promise.resolve(new BN(200) as BlockNumber);
    }

    mapForUser(_account: AccountId): Promise<Map<H256, IssueRequestExt>> {
        return Promise.resolve(new Map<H256, IssueRequestExt>());
    }

    getPagedIterator(_perPage: number): AsyncGenerator<IssueRequest[]> {
        return {} as AsyncGenerator<IssueRequest[]>;
    }

    async getRequestById(_issueId: string | Uint8Array | H256): Promise<IssueRequestExt> {
        const registry = new TypeRegistry();
        const decodedAccountId1 = "0xD5D5D5D5D5D5D5D5D5D5D5D5D5D5D5D5D5D5D5D5D5D5D5D5D5D5D5D5D5D5D5D5";

        return <IssueRequestExt>{
            vault: new GenericAccountId(registry, decodedAccountId1),
            amount: new BN(4510) as PolkaBTC,
            opentime: new BN(11938) as BlockNumber,
            fee: new BN(6) as PolkaBTC,
            btc_address: "bc1qar0srrr7xfkvy5l643lydnw9re59gtzzwf5mdq",
<<<<<<< HEAD
            status: {
                isPending: false,
                isCompleted: true,
                asCompleted: null,
                isCancelled: false
            },
=======
>>>>>>> 0dad6cdd
            requester: new GenericAccountId(registry, decodedAccountId1),
            griefing_collateral: new BN(76) as DOT,
        };
    }

    async getRequestsByIds(_issueIds: H256[]): Promise<IssueRequestExt[]> {
        const request = await this.getRequestById("");
        return [request];
    }

    isRequestSuccessful(_events: EventRecord[]): boolean {
        return true;
    }

    isExecutionSuccessful(_events: EventRecord[]): boolean {
        return false;
    }

    async getFeesToPay(_amountBtc: string): Promise<string> {
        return "0.01";
    }

    async getFeeRate(): Promise<Big> {
        return new Big("0.005");
    }
}<|MERGE_RESOLUTION|>--- conflicted
+++ resolved
@@ -67,15 +67,6 @@
                 opentime: new BN(10908) as BlockNumber,
                 fee: new BN(6) as PolkaBTC,
                 btc_address: "bc1qar0srrr7xfkvy5l643lydnw9re59gtzzwf5mdq",
-<<<<<<< HEAD
-                status: {
-                    isPending: false,
-                    isCompleted: true,
-                    asCompleted: null,
-                    isCancelled: false
-                },
-=======
->>>>>>> 0dad6cdd
                 requester: new GenericAccountId(registry, decodedAccountId1),
                 griefing_collateral: new BN(10) as DOT,
             },
@@ -85,15 +76,6 @@
                 opentime: new BN(11938) as BlockNumber,
                 fee: new BN(6) as PolkaBTC,
                 btc_address: "bc1qar0srrr7xfkvy5l643lydnw9re59gtzzwf5mdq",
-<<<<<<< HEAD
-                status: {
-                    isPending: false,
-                    isCompleted: true,
-                    asCompleted: null,
-                    isCancelled: false
-                },
-=======
->>>>>>> 0dad6cdd
                 requester: new GenericAccountId(registry, decodedAccountId2),
                 griefing_collateral: new BN(76) as DOT,
             },
@@ -122,15 +104,6 @@
             opentime: new BN(11938) as BlockNumber,
             fee: new BN(6) as PolkaBTC,
             btc_address: "bc1qar0srrr7xfkvy5l643lydnw9re59gtzzwf5mdq",
-<<<<<<< HEAD
-            status: {
-                isPending: false,
-                isCompleted: true,
-                asCompleted: null,
-                isCancelled: false
-            },
-=======
->>>>>>> 0dad6cdd
             requester: new GenericAccountId(registry, decodedAccountId1),
             griefing_collateral: new BN(76) as DOT,
         };
