--- conflicted
+++ resolved
@@ -6,11 +6,7 @@
 
 import { IssueAPI, IssueLimits } from "../../../src/parachain/issue";
 import { MockTransactionAPI } from "../transaction";
-<<<<<<< HEAD
 import { Issue, IssueStatus } from "../../../src/types";
-=======
-import { Collateral, Wrapped } from "../../../src/interfaces/default";
->>>>>>> f25f4c78
 
 export class MockIssueAPI extends MockTransactionAPI implements IssueAPI {
     getGriefingCollateral(_amount: Big): Promise<Big> {
@@ -60,49 +56,27 @@
         const decodedAccountId2 = "0xD5D5D5D5D5D5D5D5D5D5D5D5D5D5D5D5D5D5D5D5D5D5D5D5D5D5D5D5D5D5D5D6";
 
         return Promise.resolve([
-<<<<<<< HEAD
             <Issue>{
                 id: "0x41fd1760b07dc5bc3b1548b6ffdd057444fb3a426460a199a6e2d42a7960e83c",
-                amountBTC: new BN(600).toString(),
+                amountInterBTC: new BN(600).toString(),
                 userDOTAddress: decodedAccountId1,
-                fee: new BN(6).toString(),
+                bridgeFee: new BN(6).toString(),
                 griefingCollateral: new BN(10).toString(),
                 creationBlock: 10908,
                 vaultBTCAddress: "bc1qar0srrr7xfkvy5l643lydnw9re59gtzzwf5mdq",
                 vaultDOTAddress: decodedAccountId1,
-                btcTxId: "",
                 status: IssueStatus.PendingWithBtcTxNotFound,
             },
             <Issue>{
                 id: "0x41fd1760b07dc5bc3b1548b6ffdd057444fb3a426460a199a6e2d42a7960e83c",
-                amountBTC: new BN(4510).toString(),
+                amountInterBTC: new BN(4510).toString(),
                 userDOTAddress: decodedAccountId2,
-                fee: new BN(6).toString(),
+                bridgeFee: new BN(6).toString(),
                 griefingCollateral: new BN(76).toString(),
                 creationBlock: 11938,
                 vaultBTCAddress: "bc1qar0srrr7xfkvy5l643lydnw9re59gtzzwf5mdq",
                 vaultDOTAddress: decodedAccountId2,
-                btcTxId: "",
                 status: IssueStatus.PendingWithBtcTxNotFound,
-=======
-            <IssueRequestExt>{
-                vault: new GenericAccountId(registry, decodedAccountId1),
-                amount: new BN(600) as Wrapped,
-                opentime: new BN(10908) as BlockNumber,
-                fee: new BN(6) as Wrapped,
-                btc_address: "bc1qar0srrr7xfkvy5l643lydnw9re59gtzzwf5mdq",
-                requester: new GenericAccountId(registry, decodedAccountId1),
-                griefing_collateral: new BN(10) as Collateral,
-            },
-            <IssueRequestExt>{
-                vault: new GenericAccountId(registry, decodedAccountId2),
-                amount: new BN(4510) as Wrapped,
-                opentime: new BN(11938) as BlockNumber,
-                fee: new BN(6) as Wrapped,
-                btc_address: "bc1qar0srrr7xfkvy5l643lydnw9re59gtzzwf5mdq",
-                requester: new GenericAccountId(registry, decodedAccountId2),
-                griefing_collateral: new BN(76) as Collateral,
->>>>>>> f25f4c78
             },
         ]);
     }
@@ -118,28 +92,16 @@
     async getRequestById(_issueId: string | Uint8Array | H256): Promise<Issue> {
         const decodedAccountId1 = "0xD5D5D5D5D5D5D5D5D5D5D5D5D5D5D5D5D5D5D5D5D5D5D5D5D5D5D5D5D5D5D5D5";
 
-<<<<<<< HEAD
         return <Issue>{
             id: "0x41fd1760b07dc5bc3b1548b6ffdd057444fb3a426460a199a6e2d42a7960e83c",
-            amountBTC: new BN(4510).toString(),
+            amountInterBTC: new BN(4510).toString(),
             userDOTAddress: decodedAccountId1,
-            fee: new BN(6).toString(),
+            bridgeFee: new BN(6).toString(),
             griefingCollateral: new BN(76).toString(),
             creationBlock: 11938,
             vaultBTCAddress: "bc1qar0srrr7xfkvy5l643lydnw9re59gtzzwf5mdq",
             vaultDOTAddress: decodedAccountId1,
-            btcTxId: "",
             status: IssueStatus.PendingWithBtcTxNotFound,
-=======
-        return <IssueRequestExt>{
-            vault: new GenericAccountId(registry, decodedAccountId1),
-            amount: new BN(4510) as Wrapped,
-            opentime: new BN(11938) as BlockNumber,
-            fee: new BN(6) as Wrapped,
-            btc_address: "bc1qar0srrr7xfkvy5l643lydnw9re59gtzzwf5mdq",
-            requester: new GenericAccountId(registry, decodedAccountId1),
-            griefing_collateral: new BN(76) as Collateral,
->>>>>>> f25f4c78
         };
     }
 
