import { AddressOrPair } from "@polkadot/api/types";
import { AccountId, H256, BlockNumber, Hash } from "@polkadot/types/interfaces";
import { GenericAccountId } from "@polkadot/types/generic";
import { TypeRegistry } from "@polkadot/types";
import { U8aFixed } from "@polkadot/types/codec";
<<<<<<< HEAD
import { IssueAPI, IssueRequestResult, IssueRequestExt, IssueLimits } from "../../../src/parachain/issue";
=======
>>>>>>> 54d4ba92
import { EventRecord } from "@polkadot/types/interfaces/system";
import BN from "bn.js";
import Big from "big.js";

import { IssueAPI, IssueRequestResult, IssueRequestExt } from "../../../src/parachain/issue";
import { MockTransactionAPI } from "../transaction";
import { DOT, IssueRequest, PolkaBTC } from "../../../src/interfaces/default";

export class MockIssueAPI extends MockTransactionAPI implements IssueAPI {
    getGriefingCollateral(amount: Big): Promise<Big> {
        throw new Error("Method not implemented.");
    }
    setIssuePeriod(_blocks: number): Promise<void> {
        throw new Error("Method not implemented.");
    }

    execute(_issueId: string, _btcTxId: string): Promise<void> {
        return Promise.resolve();
    }

    cancel(_issueId: H256): Promise<void> {
        throw new Error("Method not implemented.");
    }

<<<<<<< HEAD
    getRequestLimits(_vaults?: Map<AccountId, BN>): Promise<IssueLimits> {
        return Promise.resolve({
            singleVaultMaxIssuable: new BN(10000000),
            totalMaxIssuable: new BN(15000000),
        });
    }

    async request(
        _amountSat: BN,
        _options?: {
            availableVaults?: Map<AccountId, BN>;
            atomic?: boolean;
            retries?: number;
        }
    ): Promise<IssueRequestResult[]> {
=======
    async request(_amount: Big, _vaultId?: AccountId, _griefingCollateral?: Big): Promise<IssueRequestResult> {
>>>>>>> 54d4ba92
        const registry = new TypeRegistry();
        const id = new U8aFixed(registry, "0x41fd1760b07dc5bc3b1548b6ffdd057444fb3a426460a199a6e2d42a7960e83c") as Hash;
        return Promise.resolve([{ id, issueRequest: (await this.list())[0] }]);
    }

    async requestAdvanced(
        _amountsPerVault: Map<AccountId, BN>,
        _griefingCollateralRate: Big,
        _atomic: boolean
    ): Promise<IssueRequestResult[]> {
        return this.request(new BN(0));
    }

    setAccount(_account?: AddressOrPair): void {
        return;
    }

    list(): Promise<IssueRequestExt[]> {
        const registry = new TypeRegistry();
        const decodedAccountId1 = "0xD5D5D5D5D5D5D5D5D5D5D5D5D5D5D5D5D5D5D5D5D5D5D5D5D5D5D5D5D5D5D5D5";
        const decodedAccountId2 = "0xD5D5D5D5D5D5D5D5D5D5D5D5D5D5D5D5D5D5D5D5D5D5D5D5D5D5D5D5D5D5D5D6";

        return Promise.resolve([
            <IssueRequestExt>{
                vault: new GenericAccountId(registry, decodedAccountId1),
                amount: new BN(600) as PolkaBTC,
                opentime: new BN(10908) as BlockNumber,
                fee: new BN(6) as PolkaBTC,
                btc_address: "bc1qar0srrr7xfkvy5l643lydnw9re59gtzzwf5mdq",
                requester: new GenericAccountId(registry, decodedAccountId1),
                griefing_collateral: new BN(10) as DOT,
            },
            <IssueRequestExt>{
                vault: new GenericAccountId(registry, decodedAccountId2),
                amount: new BN(4510) as PolkaBTC,
                opentime: new BN(11938) as BlockNumber,
                fee: new BN(6) as PolkaBTC,
                btc_address: "bc1qar0srrr7xfkvy5l643lydnw9re59gtzzwf5mdq",
                requester: new GenericAccountId(registry, decodedAccountId2),
                griefing_collateral: new BN(76) as DOT,
            },
        ]);
    }

    getIssuePeriod(): Promise<number> {
        return Promise.resolve(200);
    }

    mapForUser(_account: AccountId): Promise<Map<H256, IssueRequestExt>> {
        return Promise.resolve(new Map<H256, IssueRequestExt>());
    }

    getPagedIterator(_perPage: number): AsyncGenerator<IssueRequest[]> {
        return {} as AsyncGenerator<IssueRequest[]>;
    }

    async getRequestById(_issueId: string | Uint8Array | H256): Promise<IssueRequestExt> {
        const registry = new TypeRegistry();
        const decodedAccountId1 = "0xD5D5D5D5D5D5D5D5D5D5D5D5D5D5D5D5D5D5D5D5D5D5D5D5D5D5D5D5D5D5D5D5";

        return <IssueRequestExt>{
            vault: new GenericAccountId(registry, decodedAccountId1),
            amount: new BN(4510) as PolkaBTC,
            opentime: new BN(11938) as BlockNumber,
            fee: new BN(6) as PolkaBTC,
            btc_address: "bc1qar0srrr7xfkvy5l643lydnw9re59gtzzwf5mdq",
            requester: new GenericAccountId(registry, decodedAccountId1),
            griefing_collateral: new BN(76) as DOT,
        };
    }

    async getRequestsByIds(_issueIds: H256[]): Promise<IssueRequestExt[]> {
        const request = await this.getRequestById("");
        return [request];
    }

    isRequestSuccessful(_events: EventRecord[]): boolean {
        return true;
    }

    isExecutionSuccessful(_events: EventRecord[]): boolean {
        return false;
    }

    async getFeesToPay(_amountBtc: Big): Promise<Big> {
        return Big("0.01");
    }

    async getFeeRate(): Promise<Big> {
        return new Big("0.005");
    }
}<|MERGE_RESOLUTION|>--- conflicted
+++ resolved
@@ -3,15 +3,11 @@
 import { GenericAccountId } from "@polkadot/types/generic";
 import { TypeRegistry } from "@polkadot/types";
 import { U8aFixed } from "@polkadot/types/codec";
-<<<<<<< HEAD
-import { IssueAPI, IssueRequestResult, IssueRequestExt, IssueLimits } from "../../../src/parachain/issue";
-=======
->>>>>>> 54d4ba92
 import { EventRecord } from "@polkadot/types/interfaces/system";
 import BN from "bn.js";
 import Big from "big.js";
 
-import { IssueAPI, IssueRequestResult, IssueRequestExt } from "../../../src/parachain/issue";
+import { IssueAPI, IssueRequestResult, IssueRequestExt, IssueLimits } from "../../../src/parachain/issue";
 import { MockTransactionAPI } from "../transaction";
 import { DOT, IssueRequest, PolkaBTC } from "../../../src/interfaces/default";
 
@@ -31,36 +27,31 @@
         throw new Error("Method not implemented.");
     }
 
-<<<<<<< HEAD
-    getRequestLimits(_vaults?: Map<AccountId, BN>): Promise<IssueLimits> {
+    getRequestLimits(_vaults?: Map<AccountId, Big>): Promise<IssueLimits> {
         return Promise.resolve({
-            singleVaultMaxIssuable: new BN(10000000),
-            totalMaxIssuable: new BN(15000000),
+            singleVaultMaxIssuable: new Big(10000000),
+            totalMaxIssuable: new Big(15000000),
         });
     }
 
     async request(
-        _amountSat: BN,
+        _amountSat: Big,
         _options?: {
-            availableVaults?: Map<AccountId, BN>;
+            availableVaults?: Map<AccountId, Big>;
             atomic?: boolean;
             retries?: number;
         }
     ): Promise<IssueRequestResult[]> {
-=======
-    async request(_amount: Big, _vaultId?: AccountId, _griefingCollateral?: Big): Promise<IssueRequestResult> {
->>>>>>> 54d4ba92
         const registry = new TypeRegistry();
         const id = new U8aFixed(registry, "0x41fd1760b07dc5bc3b1548b6ffdd057444fb3a426460a199a6e2d42a7960e83c") as Hash;
         return Promise.resolve([{ id, issueRequest: (await this.list())[0] }]);
     }
 
     async requestAdvanced(
-        _amountsPerVault: Map<AccountId, BN>,
-        _griefingCollateralRate: Big,
+        _amountsPerVault: Map<AccountId, Big>,
         _atomic: boolean
     ): Promise<IssueRequestResult[]> {
-        return this.request(new BN(0));
+        return this.request(new Big(0));
     }
 
     setAccount(_account?: AddressOrPair): void {
