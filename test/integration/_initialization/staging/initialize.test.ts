--- conflicted
+++ resolved
@@ -5,7 +5,6 @@
 import Big from "big.js";
 import BN from "bn.js";
 
-<<<<<<< HEAD
 import {
     IssueAPI,
     ElectrsAPI,
@@ -13,22 +12,10 @@
     createPolkadotAPI,
     OracleAPI,
     RedeemAPI,
-    btcToSat,
-    TreasuryAPI
-=======
-import { 
-    IssueAPI, 
-    ElectrsAPI, 
-    BitcoinCoreClient, 
-    createPolkadotAPI, 
-    OracleAPI, 
-    RedeemAPI, 
-    btcToSat, 
     TreasuryAPI,
     BTCRelayAPI,
     DefaultBTCRelayAPI,
     setNumericStorage
->>>>>>> 54d4ba92
 } from "../../../../src";
 import { issueSingle } from "../../../../src/utils/issue";
 import { DefaultElectrsAPI } from "../../../../src/external/electrs";
@@ -91,7 +78,7 @@
         assert.equal(stableBitcoinConfirmationsToSet, stableBitcoinConfirmations, "Setting the Bitcoin confirmations failed");
         const stableParachainConfirmations = await btcRelayAPI.getStableParachainConfirmations();
         assert.equal(stableParachainConfirmationsToSet, stableParachainConfirmations, "Setting the Parachain confirmations failed");
-        
+
         await bitcoinCoreClient.mineBlocksWithoutDelay(10);
     });
 
@@ -116,14 +103,10 @@
 
     it("should issue 0.1 PolkaBTC", async () => {
         const polkaBtcToIssue = new Big(0.1);
-<<<<<<< HEAD
-        await issueSingle(api, electrsAPI, bitcoinCoreClient, alice, polkaBtcToIssue, dave.address);
-=======
         const feesToPay = await issueAPI.getFeesToPay(polkaBtcToIssue);
->>>>>>> 54d4ba92
         const aliceAccountId = api.createType("AccountId", alice.address);
         const alicePolkaBTCBefore = await treasuryAPI.balance(aliceAccountId);
-        await issue(api, electrsAPI, bitcoinCoreClient, alice, polkaBtcToIssue, charlie_stash.address);
+        await issueSingle(api, electrsAPI, bitcoinCoreClient, alice, polkaBtcToIssue, charlie_stash.address);
         const alicePolkaBTCAfter = await treasuryAPI.balance(aliceAccountId);
         assert.equal(
             alicePolkaBTCBefore.add(polkaBtcToIssue).sub(feesToPay).toString(),
@@ -135,12 +118,8 @@
     it("should redeem 0.05 PolkaBTC", async () => {
         const polkaBtcToRedeem = new Big("0.05");
         const redeemAddress = "bcrt1qed0qljupsmqhxul67r7358s60reqa2qtte0kay";
-<<<<<<< HEAD
-        // const daveAccountId = api.createType("AccountId", dave.address);
-        await redeemAPI.request(polkaSatToRedeem, redeemAddress);
-=======
-        const daveAccountId = api.createType("AccountId", charlie_stash.address);
-        await redeemAPI.request(polkaBtcToRedeem, redeemAddress, daveAccountId);
->>>>>>> 54d4ba92
+        // const charlie_stashAccountId = api.createType("AccountId", charlie_stash.address);
+        // await redeemAPI.request(polkaBtcToRedeem, redeemAddress, charlie_stashAccountId);
+        await redeemAPI.request(polkaBtcToRedeem, redeemAddress);
     });
 });