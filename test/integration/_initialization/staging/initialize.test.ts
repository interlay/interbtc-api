import { ApiPromise, Keyring } from "@polkadot/api";
import { KeyringPair } from "@polkadot/keyring/types";
import { AccountId } from "@polkadot/types/interfaces";
import { Bitcoin, BitcoinUnit, Currency, ExchangeRate, InterBtc, InterBtcAmount, Kusama, Polkadot } from "@interlay/monetary-js";
import { assert } from "chai";
import Big from "big.js";

import {
    BitcoinCoreClient,
    createSubstrateAPI,
    VaultsAPI,
    newAccountId,
    CollateralUnit,
    CurrencyIdLiteral,
    newVaultId,
    WrappedCurrency,
    tickerToMonetaryCurrency,
    InterBtcApi,
    DefaultInterBtcApi,
    GovernanceCurrency,
} from "../../../../src";
import {
    initializeVaultNomination,
    initializeExchangeRate,
    initializeStableConfirmations,
    initializeIssue,
    initializeBtcTxFees
} from "../../../../src/utils/setup";
import {
    SUDO_URI,
    ORACLE_URI,
    VAULT_1_URI,
    VAULT_2_URI,
    BITCOIN_CORE_HOST,
    BITCOIN_CORE_NETWORK,
    BITCOIN_CORE_PASSWORD,
    BITCOIN_CORE_PORT,
    BITCOIN_CORE_USERNAME,
    BITCOIN_CORE_WALLET,
    PARACHAIN_ENDPOINT,
    VAULT_3_URI,
    VAULT_TO_LIQUIDATE_URI,
    VAULT_TO_BAN_URI,
    USER_1_URI,
    ESPLORA_BASE_PATH,
    WRAPPED_CURRENCY_TICKER,
    GOVERNANCE_CURRENCY_TICKER
} from "../../../config";
import { sleep, SLEEP_TIME_MS } from "../../../utils/helpers";

describe("Initialize parachain state", () => {
    let api: ApiPromise;
    let userInterBtcAPI: InterBtcApi;
    let sudoInterBtcAPI: InterBtcApi;
    let bitcoinCoreClient: BitcoinCoreClient;
    let keyring: Keyring;

    let sudoAccount: KeyringPair;
    let oracleAccount: KeyringPair;
    let userAccount: KeyringPair;

    let vault_1: KeyringPair;
    let vault_2: KeyringPair;
    let vault_3: KeyringPair;
    let vault_to_ban: KeyringPair;
    let vault_to_liquidate: KeyringPair;

    let wrappedCurrency: WrappedCurrency;
    let governanceCurrency: GovernanceCurrency;

    function accountIdFromKeyring(keyPair: KeyringPair): AccountId {
        return newAccountId(api, keyPair.address);
    }

    async function waitForRegister(api: VaultsAPI, accountId: AccountId, collateralCurrency: CurrencyIdLiteral) {
        while (true) {
            try {
                await api.get(accountId, collateralCurrency);
                return;
            } catch (e) { console.log(e); }
            await sleep(SLEEP_TIME_MS);
        }
    }

    before(async function () {
        api = await createSubstrateAPI(PARACHAIN_ENDPOINT);
        keyring = new Keyring({ type: "sr25519" });
        sudoAccount = keyring.addFromUri(SUDO_URI);
        oracleAccount = keyring.addFromUri(ORACLE_URI);
        userAccount = keyring.addFromUri(USER_1_URI);
        vault_1 = keyring.addFromUri(VAULT_1_URI);
        vault_2 = keyring.addFromUri(VAULT_2_URI);
        vault_3 = keyring.addFromUri(VAULT_3_URI);
        vault_to_ban = keyring.addFromUri(VAULT_TO_BAN_URI);
        vault_to_liquidate = keyring.addFromUri(VAULT_TO_LIQUIDATE_URI);
        wrappedCurrency = tickerToMonetaryCurrency(api, WRAPPED_CURRENCY_TICKER) as WrappedCurrency;
        governanceCurrency = tickerToMonetaryCurrency(api, GOVERNANCE_CURRENCY_TICKER) as GovernanceCurrency;
        
        bitcoinCoreClient = new BitcoinCoreClient(
            BITCOIN_CORE_NETWORK,
            BITCOIN_CORE_HOST,
            BITCOIN_CORE_USERNAME,
            BITCOIN_CORE_PASSWORD,
            BITCOIN_CORE_PORT,
            BITCOIN_CORE_WALLET
        );

        userInterBtcAPI = new DefaultInterBtcApi(api, "regtest", userAccount, ESPLORA_BASE_PATH);
        sudoInterBtcAPI = new DefaultInterBtcApi(api, "regtest", sudoAccount, ESPLORA_BASE_PATH);

        const vaultCollateralPairs: [KeyringPair, CurrencyIdLiteral][] = [
            [vault_1, CurrencyIdLiteral.DOT],
            [vault_2, CurrencyIdLiteral.KSM],
            [vault_3, CurrencyIdLiteral.DOT],
            [vault_to_ban, CurrencyIdLiteral.DOT],
            [vault_to_liquidate, CurrencyIdLiteral.DOT]
        ];
        // wait for all vaults to register
        await Promise.all(
            vaultCollateralPairs
                .map(([keyring, collateral]): [AccountId, CurrencyIdLiteral] => [accountIdFromKeyring(keyring), collateral])
                .map(([accountId, collateral]) => waitForRegister(userInterBtcAPI.vaults, accountId, collateral))
        );
    });

    after(async () => {
        api.disconnect();
    });

    it("should set the stable confirmations and ready the BTC-Relay", async () => {
        // Speed up the process by only requiring 0 parachain and 0 bitcoin confirmations
        const stableBitcoinConfirmationsToSet = 0;
        const stableParachainConfirmationsToSet = 0;
        await initializeStableConfirmations(
            api,
            {
                bitcoinConfirmations: stableBitcoinConfirmationsToSet,
                parachainConfirmations: stableParachainConfirmationsToSet
            },
            sudoAccount,
            bitcoinCoreClient
        );
        const stableBitcoinConfirmations = await userInterBtcAPI.btcRelay.getStableBitcoinConfirmations();
        const stableParachainConfirmations = await userInterBtcAPI.btcRelay.getStableParachainConfirmations();
        assert.equal(stableBitcoinConfirmationsToSet, stableBitcoinConfirmations, "Setting the Bitcoin confirmations failed");
        assert.equal(stableParachainConfirmationsToSet, stableParachainConfirmations, "Setting the Parachain confirmations failed");
    });

    it("should set the exchange rate", async () => {
        async function setCollateralExchangeRate<C extends CollateralUnit>(value: Big, currency: Currency<C>) {
            const exchangeRate = new ExchangeRate<Bitcoin, BitcoinUnit, typeof currency, typeof currency.units>(Bitcoin, currency, value);
            // result will be medianized
            await initializeExchangeRate(exchangeRate, sudoInterBtcAPI.oracle);
        }
        const exchangeRateValue = new Big("3855.23187");
        await setCollateralExchangeRate(exchangeRateValue, Polkadot);
        await setCollateralExchangeRate(exchangeRateValue, Kusama);
    });

    it("should set BTC tx fees", async () => {
        const setFeeEstimate = new Big(1);
        await initializeBtcTxFees(setFeeEstimate, sudoInterBtcAPI.oracle);
        // just check that this is set since we medianize results
        const getFeeEstimate = await sudoInterBtcAPI.oracle.getBitcoinFees();
        assert.isDefined(getFeeEstimate);
    });

    it("should enable vault nomination", async () => {
        await initializeVaultNomination(true, sudoInterBtcAPI.nomination);
        const isNominationEnabled = await sudoInterBtcAPI.nomination.isNominationEnabled();
        assert.isTrue(isNominationEnabled);
    });

    it("should issue 0.00007 InterBtc", async () => {
        const interBtcToIssue = InterBtcAmount.from.BTC(0.00007);
        const feesToPay = await userInterBtcAPI.issue.getFeesToPay(interBtcToIssue);
        const userAccountId = newAccountId(api, userAccount.address);
        const userInterBTCBefore = (await userInterBtcAPI.tokens.balance(InterBtc, userAccountId)).free;

<<<<<<< HEAD
        await initializeIssue(userInterBtcAPI, bitcoinCoreClient, userAccount, interBtcToIssue, newVaultId(api, vault_1.address, Polkadot, wrappedCurrency));
        const userInterBTCAfter = await userInterBtcAPI.tokens.balance(InterBtc, userAccountId);
=======
        await initializeIssue(
            api, bitcoinCoreClient, userAccount, interBtcToIssue, newVaultId(api, vault_1.address, Polkadot, wrappedCurrency)
        );
        const userInterBTCAfter = (await userInterBtcAPI.tokens.balance(InterBtc, userAccountId)).free;
>>>>>>> de8f56cf
        assert.equal(
            userInterBTCBefore.add(interBtcToIssue).sub(feesToPay).toString(),
            userInterBTCAfter.toString(),
            "Issued amount is different from the requested amount"
        );
        const totalIssuance = await userInterBtcAPI.tokens.total(InterBtc);
        assert.equal(totalIssuance.toString(), interBtcToIssue.toString());
        const vaultIssuedAmount = await userInterBtcAPI.vaults.getIssuedAmount(newAccountId(api, vault_1.address), CurrencyIdLiteral.DOT);
        assert.equal(vaultIssuedAmount.toString(), interBtcToIssue.toString());
    });

    it("should redeem 0.00005 InterBtc", async () => {
        const interBtcToRedeem = InterBtcAmount.from.BTC(0.00005);
        const redeemAddress = "bcrt1qed0qljupsmqhxul67r7358s60reqa2qtte0kay";
        await userInterBtcAPI.redeem.request(interBtcToRedeem, redeemAddress);

        const redeemRequests = await userInterBtcAPI.redeem.list();
        assert.isAtLeast(
            redeemRequests.length,
            1,
            "Error in initialization setup. Should have at least 1 issue request"
        );
    });
});<|MERGE_RESOLUTION|>--- conflicted
+++ resolved
@@ -177,15 +177,10 @@
         const userAccountId = newAccountId(api, userAccount.address);
         const userInterBTCBefore = (await userInterBtcAPI.tokens.balance(InterBtc, userAccountId)).free;
 
-<<<<<<< HEAD
-        await initializeIssue(userInterBtcAPI, bitcoinCoreClient, userAccount, interBtcToIssue, newVaultId(api, vault_1.address, Polkadot, wrappedCurrency));
-        const userInterBTCAfter = await userInterBtcAPI.tokens.balance(InterBtc, userAccountId);
-=======
         await initializeIssue(
-            api, bitcoinCoreClient, userAccount, interBtcToIssue, newVaultId(api, vault_1.address, Polkadot, wrappedCurrency)
+            userInterBtcAPI, bitcoinCoreClient, userAccount, interBtcToIssue, newVaultId(api, vault_1.address, Polkadot, wrappedCurrency)
         );
         const userInterBTCAfter = (await userInterBtcAPI.tokens.balance(InterBtc, userAccountId)).free;
->>>>>>> de8f56cf
         assert.equal(
             userInterBTCBefore.add(interBtcToIssue).sub(feesToPay).toString(),
             userInterBTCAfter.toString(),
