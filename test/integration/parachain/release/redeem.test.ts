import { ApiPromise, Keyring } from "@polkadot/api";
import { KeyringPair } from "@polkadot/keyring/types";
import { Hash } from "@polkadot/types/interfaces";
import Big from "big.js";
import * as bitcoinjs from "bitcoinjs-lib";

import { DefaultRedeemAPI } from "../../../../src/parachain/redeem";
import { createPolkadotAPI } from "../../../../src/factory";
import { Vault } from "../../../../src/interfaces/default";
import { DEFAULT_BITCOIN_CORE_HOST, DEFAULT_BITCOIN_CORE_NETWORK, DEFAULT_BITCOIN_CORE_PASSWORD, DEFAULT_BITCOIN_CORE_PORT, DEFAULT_BITCOIN_CORE_USERNAME, DEFAULT_BITCOIN_CORE_WALLET, DEFAULT_PARACHAIN_ENDPOINT } from "../../../config";
import { BitcoinCoreClient } from "../../../../src/utils/bitcoin-core-client";
import { DefaultElectrsAPI } from "../../../../src/external/electrs";
import { issueSingle } from "../../../../src/utils";
import { DefaultTransactionAPI, ExecuteRedeem, issueAndRedeem, newAccountId, REGTEST_ESPLORA_BASE_PATH, sleep } from "../../../../src";
import { assert } from "../../../chai";

export type RequestResult = { hash: Hash; vault: Vault };

describe("redeem", () => {
    let redeemAPI: DefaultRedeemAPI;
    let electrsAPI: DefaultElectrsAPI;
    let api: ApiPromise;
    let keyring: Keyring;
    // alice is the root account
    let alice: KeyringPair;
    let ferdie: KeyringPair;
    let charlie_stash: KeyringPair;
    let aliceBitcoinCoreClient: BitcoinCoreClient;

    before(async () => {
        api = await createPolkadotAPI(DEFAULT_PARACHAIN_ENDPOINT);
        keyring = new Keyring({ type: "sr25519" });
        alice = keyring.addFromUri("//Alice");
        ferdie = keyring.addFromUri("//Ferdie");
        charlie_stash = keyring.addFromUri("//Charlie//stash");
        electrsAPI = new DefaultElectrsAPI(REGTEST_ESPLORA_BASE_PATH);
        redeemAPI = new DefaultRedeemAPI(api, bitcoinjs.networks.regtest, electrsAPI, alice);
        aliceBitcoinCoreClient = new BitcoinCoreClient(
            DEFAULT_BITCOIN_CORE_NETWORK,
            DEFAULT_BITCOIN_CORE_HOST,
            DEFAULT_BITCOIN_CORE_USERNAME,
            DEFAULT_BITCOIN_CORE_PASSWORD,
            DEFAULT_BITCOIN_CORE_PORT,
            DEFAULT_BITCOIN_CORE_WALLET
        );
    });

    after(() => {
        return api.disconnect();
    });

    it("should liquidate a vault that committed theft", async () => {
        const vaultToLiquidate = keyring.addFromUri("//Ferdie//stash");
        await issueSingle(api, electrsAPI, aliceBitcoinCoreClient, alice, new Big("0.0001"), vaultToLiquidate.address, true, false);
        const vaultBitcoinCoreClient = new BitcoinCoreClient(
            DEFAULT_BITCOIN_CORE_NETWORK,
            DEFAULT_BITCOIN_CORE_HOST,
            DEFAULT_BITCOIN_CORE_USERNAME,
            DEFAULT_BITCOIN_CORE_PASSWORD,
            DEFAULT_BITCOIN_CORE_PORT,
            "ferdie_stash"
        );

        // Steal some bitcoin (spend from the vault's account)
        const foreignBitcoinAddress = "bcrt1qefxeckts7tkgz7uach9dnwer4qz5nyehl4sjcc";
        const amount = new Big("0.00001");
        await vaultBitcoinCoreClient.sendToAddress(foreignBitcoinAddress, amount);
        await vaultBitcoinCoreClient.mineBlocks(3);
        await DefaultTransactionAPI.waitForEvent(api, api.events.stakedRelayers.VaultTheft, 17 * 60000);

<<<<<<< HEAD
        // Sleep for 10s because maxBurnableTokens and burnExchangeRate don't get updated immediately
        await sleep(10 * 1000);
        const maxBurnableTokens = await redeemAPI.getMaxBurnableTokens();
        assert.equal(maxBurnableTokens.toString(), "0.0001");
        const burnExchangeRate = await redeemAPI.getBurnExchangeRate();
        assert.equal(burnExchangeRate.toString(), "5782.847805");
        // Burn PolkaBTC for a premium, to restore peg
        await redeemAPI.burn(amount);
=======
            // Burn InterBTC for a premium, to restore peg
            redeemAPI.setAccount(alice);
            await redeemAPI.burn(amount);
>>>>>>> 88f1c1f1

        // it takes about 15 mins for the theft to be reported
    }).timeout(18 * 60000);

    it("should cancel a redeem request", async () => {
        const issueAmount = new Big("0.01");
        const redeemAmount = new Big("0.009");
        const initialRedeemPeriod = await redeemAPI.getRedeemPeriod();
        await redeemAPI.setRedeemPeriod(1);
        let redeemRequestExpiryCallback = false; 
        const [_, redeemRequest] = await issueAndRedeem(api, electrsAPI, aliceBitcoinCoreClient, alice, ferdie.address, issueAmount, redeemAmount, undefined, ExecuteRedeem.False);
    
        keyring = new Keyring({ type: "sr25519" });
        alice = keyring.addFromUri("//Alice");
        
        redeemAPI.subscribeToRedeemExpiry(newAccountId(api, alice.address), (requestId) => {
            if (redeemRequest.id.toString() === requestId.toString()) {
                redeemRequestExpiryCallback = true;
            }
        })

        // The cancellation period set by docker-compose is 50 blocks, each being relayed every 6s
        await aliceBitcoinCoreClient.mineBlocks(2);
        await redeemAPI.cancel(redeemRequest.id.toString(), true);

        const redeemRequestAfterCancellation = await redeemAPI.getRequestById(redeemRequest.id);

        assert.isTrue(redeemRequestAfterCancellation.status.isReimbursed, "Failed to cancel issue request");
        assert.isTrue(redeemRequestExpiryCallback, "Callback was not called when the redeem request expired.");
        // Set issue period back to its initial value to minimize side effects.
        await redeemAPI.setRedeemPeriod(initialRedeemPeriod);
    }).timeout(300000)
});<|MERGE_RESOLUTION|>--- conflicted
+++ resolved
@@ -11,7 +11,7 @@
 import { BitcoinCoreClient } from "../../../../src/utils/bitcoin-core-client";
 import { DefaultElectrsAPI } from "../../../../src/external/electrs";
 import { issueSingle } from "../../../../src/utils";
-import { DefaultTransactionAPI, ExecuteRedeem, issueAndRedeem, newAccountId, REGTEST_ESPLORA_BASE_PATH, sleep } from "../../../../src";
+import { DefaultTransactionAPI, ExecuteRedeem, issueAndRedeem, newAccountId, RedeemStatus, REGTEST_ESPLORA_BASE_PATH, sleep } from "../../../../src";
 import { assert } from "../../../chai";
 
 export type RequestResult = { hash: Hash; vault: Vault };
@@ -68,20 +68,14 @@
         await vaultBitcoinCoreClient.mineBlocks(3);
         await DefaultTransactionAPI.waitForEvent(api, api.events.stakedRelayers.VaultTheft, 17 * 60000);
 
-<<<<<<< HEAD
         // Sleep for 10s because maxBurnableTokens and burnExchangeRate don't get updated immediately
         await sleep(10 * 1000);
         const maxBurnableTokens = await redeemAPI.getMaxBurnableTokens();
         assert.equal(maxBurnableTokens.toString(), "0.0001");
         const burnExchangeRate = await redeemAPI.getBurnExchangeRate();
         assert.equal(burnExchangeRate.toString(), "5782.847805");
-        // Burn PolkaBTC for a premium, to restore peg
+        // Burn InterBTC for a premium, to restore peg
         await redeemAPI.burn(amount);
-=======
-            // Burn InterBTC for a premium, to restore peg
-            redeemAPI.setAccount(alice);
-            await redeemAPI.burn(amount);
->>>>>>> 88f1c1f1
 
         // it takes about 15 mins for the theft to be reported
     }).timeout(18 * 60000);
@@ -109,7 +103,7 @@
 
         const redeemRequestAfterCancellation = await redeemAPI.getRequestById(redeemRequest.id);
 
-        assert.isTrue(redeemRequestAfterCancellation.status.isReimbursed, "Failed to cancel issue request");
+        assert.isTrue(redeemRequestAfterCancellation.status === RedeemStatus.Reimbursed, "Failed to cancel issue request");
         assert.isTrue(redeemRequestExpiryCallback, "Callback was not called when the redeem request expired.");
         // Set issue period back to its initial value to minimize side effects.
         await redeemAPI.setRedeemPeriod(initialRedeemPeriod);
