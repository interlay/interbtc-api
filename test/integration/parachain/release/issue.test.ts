--- conflicted
+++ resolved
@@ -42,17 +42,10 @@
 
         // request issue
         issueAPI.setAccount(alice);
-<<<<<<< HEAD
-        const amountAsBtcString = "0.0000121";
-        const amountAsSatoshiString = btcToSat(amountAsBtcString);
-        const amountAsSatoshi = api.createType("Balance", amountAsSatoshiString);
-        const requestResults = await issueAPI.request(amountAsSatoshi);
+        const amount = new Big("0.0000121");
+        const requestResults = await issueAPI.request(amount);
         assert.equal(requestResults.length, 1, "Test broken: more than one issue request created"); // sanity check
         const requestResult = requestResults[0];
-=======
-        const amount = new Big("0.0000121");
-        const requestResult = await issueAPI.request(amount);
->>>>>>> 54d4ba92
 
         // The cancellation period set by docker-compose is 50 blocks, each being relayed every 6s
         await bitcoinCoreClient.mineBlocks(50);
