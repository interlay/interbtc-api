--- conflicted
+++ resolved
@@ -7,15 +7,12 @@
 import { ElectrsAPI, DefaultElectrsAPI } from "../../../../src/external/electrs";
 import { DefaultIssueAPI, IssueAPI } from "../../../../src/parachain/issue";
 import { createPolkadotAPI } from "../../../../src/factory";
-<<<<<<< HEAD
-import { btcToSat, newAccountId, REGTEST_ESPLORA_BASE_PATH, roundLastNDigits, satToBTC } from "../../../../src/utils";
-=======
-import { satToBTC } from "../../../../src/utils";
->>>>>>> 88f1c1f1
+import { newAccountId, REGTEST_ESPLORA_BASE_PATH, satToBTC } from "../../../../src/utils";
 import { assert, expect } from "../../../chai";
 import { DEFAULT_BITCOIN_CORE_HOST, DEFAULT_BITCOIN_CORE_NETWORK, DEFAULT_BITCOIN_CORE_PASSWORD, DEFAULT_BITCOIN_CORE_PORT, DEFAULT_BITCOIN_CORE_USERNAME, DEFAULT_BITCOIN_CORE_WALLET, DEFAULT_PARACHAIN_ENDPOINT } from "../../../config";
 import { BitcoinCoreClient } from "../../../../src/utils/bitcoin-core-client";
 import { issueSingle } from "../../../../src/utils/issueRedeem";
+import { IssueStatus } from "../../../../src";
 
 describe("issue", () => {
     let api: ApiPromise;
@@ -65,7 +62,6 @@
         );
     });
 
-<<<<<<< HEAD
     it("should map existing requests", async () => {
         keyring = new Keyring({ type: "sr25519" });
         alice = keyring.addFromUri("//Alice");
@@ -99,11 +95,7 @@
         assert.equal(requestResult.id.length, 32);
 
         const issueRequest = await issueAPI.getRequestById(requestResult.id);
-        assert.equal(
-            issueRequest.amount.toString(),
-            btcToSat(amount.sub(feesToPay)).toString(),
-            "Amount different than expected"
-        );
+        assert.equal(issueRequest.amountInterBTC.toString(), amount.sub(feesToPay).toString(), "Amount different than expected");
     });
 
     it("should batch request across several vaults", async () => {
@@ -111,26 +103,26 @@
         alice = keyring.addFromUri("//Alice");
 
         const amount = new Big(19000); // approx. 1.2x vault capacity
-        const requestResults = await issueAPI.request(amount);
-        assert.equal(
-            requestResults.length,
+        const issueRequests = await issueAPI.request(amount);
+        assert.equal(
+            issueRequests.length,
             2,
             "Created wrong amount of requests, ensure vault collateral settings in docker are correct"
         );
-        const firstExpected = new Big(1634575267885);
-        const secondExpected = new Big(255924732116);
+        const firstExpected = new Big(16345.75267885);
+        const secondExpected = new Big(2559.24732116);
         // Sometimes this test fails with a difference that is not really relevant:
-        // -1634575173360
-        // +1634575267885
+        // -16345.75173360
+        // +16345.75267885
         // As such, round the numbers before comparing
         assert.deepEqual(
-            roundLastNDigits(7, requestResults[0].issueRequest.amount),
-            roundLastNDigits(7, firstExpected),
+            new Big(issueRequests[0].amountInterBTC).round(2).toString(),
+            firstExpected.round(2).toString(),
             "First vault issue amount different than expected"
         );
         assert.deepEqual(
-            roundLastNDigits(7, requestResults[1].issueRequest.amount),
-            roundLastNDigits(7, secondExpected),
+            new Big(issueRequests[1].amountInterBTC).round(2).toString(),
+            secondExpected.round(2).toString(),
             "Second vault issue amount different than expected"
         );
     });
@@ -163,7 +155,7 @@
             false
         );
         assert.equal(
-            issueResult.finalPolkaBtcBalance.sub(issueResult.initialPolkaBtcBalance).toString(),
+            issueResult.finalInterBtcBalance.sub(issueResult.initialInterBtcBalance).toString(),
             amount.sub(feesToPay).toString(),
             "Final balance was not increased by the exact amount specified"
         );
@@ -189,7 +181,7 @@
             false
         );
         assert.equal(
-            issueResult.finalPolkaBtcBalance.sub(issueResult.initialPolkaBtcBalance).toString(),
+            issueResult.finalInterBtcBalance.sub(issueResult.initialInterBtcBalance).toString(),
             amount.sub(feesToPay).sub(oneSatoshi).toString(),
             "Final balance was not increased by the exact amount specified"
         );
@@ -218,135 +210,6 @@
         } catch (error) {
             console.log(error);
         }
-=======
-    describe("request", () => {
-        it("should fail if no account is set", async () => {
-            const tmpIssueAPI = new DefaultIssueAPI(api, bitcoinjs.networks.regtest, electrsAPI);
-            const amount = new Big(0.0000001);
-            await assert.isRejected(tmpIssueAPI.request(amount));
-        });
-
-        it("should request one issue", async () => {
-            keyring = new Keyring({ type: "sr25519" });
-            alice = keyring.addFromUri("//Alice");
-            issueAPI.setAccount(alice);
-            const amount = new Big(0.001);
-            const feesToPay = await issueAPI.getFeesToPay(amount);
-            const requestResults = await issueAPI.request(amount);
-            assert.equal(
-                requestResults.length,
-                1,
-                "Created multiple requests instead of one (ensure vault in docker has sufficient collateral)"
-            );
-            const issueRequest = requestResults[0];
-            assert.equal(issueRequest.id.length, 64);
-
-            assert.equal(issueRequest.amountInterBTC.toString(), amount.sub(feesToPay).toString(), "Amount different than expected");
-        });
-
-        it("should batch request across several vaults", async () => {
-            keyring = new Keyring({ type: "sr25519" });
-            alice = keyring.addFromUri("//Alice");
-            issueAPI.setAccount(alice);
-
-            const amount = new Big(19000); // approx. 1.2x vault capacity
-            const issueRequests = await issueAPI.request(amount);
-            assert.equal(
-                issueRequests.length,
-                2,
-                "Created wrong amount of requests, ensure vault collateral settings in docker are correct"
-            );
-            const firstExpected = new Big(16345.75267885);
-            const secondExpected = new Big(2559.24732116);
-            // Sometimes this test fails with a difference that is not really relevant:
-            // -1634575173360
-            // +1634575267885
-            // As such, round the numbers before comparing
-            assert.deepEqual(
-                new Big(issueRequests[0].amountInterBTC).round(2).toString(),
-                firstExpected.round(2).toString(),
-                "First vault issue amount different than expected"
-            );
-            assert.deepEqual(
-                new Big(issueRequests[1].amountInterBTC).round(2).toString(),
-                secondExpected.round(2).toString(),
-                "Second vault issue amount different than expected"
-            );
-        });
-
-        it("should getGriefingCollateral", async () => {
-            const amountBtc = new Big("0.001");
-            const griefingCollateral = await issueAPI.getGriefingCollateral(amountBtc);
-            assert.equal(griefingCollateral.toString(), "0.0001927615935");
-        });
-    });
-
-    describe("execute", () => {
-        it("should fail if no account is set", async () => {
-            const tmpIssueAPI = new DefaultIssueAPI(api, bitcoinjs.networks.regtest, electrsAPI);
-            await assert.isRejected(tmpIssueAPI.execute("", ""));
-        });
-
-        it("should fail to request a value finer than 1 Satoshi", async () => {
-            const amount = new Big("0.00000121");
-            await assert.isRejected(
-                issueSingle(api, electrsAPI, bitcoinCoreClient, alice, amount, charlie_stash.address, true, false)
-            );
-        }).timeout(500000);
-
-        // auto-execution tests may stall indefinitely, due to vault client inaction.
-        // This will cause the testing pipeline to time out.
-        it("should request and auto-execute issue", async () => {
-            const amount = new Big("0.00121");
-            const feesToPay = await issueAPI.getFeesToPay(amount);
-            const issueResult = await issueSingle(
-                api,
-                electrsAPI,
-                bitcoinCoreClient,
-                alice,
-                amount,
-                charlie_stash.address,
-                true,
-                false
-            );
-            assert.equal(
-                issueResult.finalInterBtcBalance.sub(issueResult.initialInterBtcBalance).toString(),
-                amount.sub(feesToPay).toString(),
-                "Final balance was not increased by the exact amount specified"
-            );
-
-            assert.isTrue(
-                issueResult.finalDotBalance.sub(issueResult.initialDotBalance).lt(new Big(1)),
-                "Issue-Redeem were more expensive than 1 DOT"
-            );
-        }).timeout(500000);
-
-        it("should request and manually execute issue", async () => {
-            const amount = new Big("0.001");
-            const feesToPay = await issueAPI.getFeesToPay(amount);
-            const oneSatoshi = satToBTC(new BN(1));
-            const issueResult = await issueSingle(
-                api,
-                electrsAPI,
-                bitcoinCoreClient,
-                alice,
-                amount,
-                dave_stash.address,
-                false,
-                false
-            );
-            assert.equal(
-                issueResult.finalInterBtcBalance.sub(issueResult.initialInterBtcBalance).toString(),
-                amount.sub(feesToPay).sub(oneSatoshi).toString(),
-                "Final balance was not increased by the exact amount specified"
-            );
-
-            assert.isTrue(
-                issueResult.finalDotBalance.sub(issueResult.initialDotBalance).lt(new Big(1)),
-                "Issue-Redeem were more expensive than 1 DOT"
-            );
-        }).timeout(500000);
->>>>>>> 88f1c1f1
     });
 
     it("should getGriefingCollateral", async () => {
@@ -378,10 +241,10 @@
             const requestResult = requestResults[0];
 
             await bitcoinCoreClient.mineBlocks(4);
-            await issueAPI.cancel(requestResult.id.toString());
+            await issueAPI.cancel(requestResult.id);
 
             const issueRequest = await issueAPI.getRequestById(requestResult.id);
-            assert.isTrue(issueRequest.status.isCancelled, "Failed to cancel issue request");
+            assert.isTrue(issueRequest.status === IssueStatus.Cancelled, "Failed to cancel issue request");
 
             // Set issue period back to its initial value to minimize side effects.
             await issueAPI.setIssuePeriod(initialIssuePeriod);
