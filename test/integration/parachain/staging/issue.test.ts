--- conflicted
+++ resolved
@@ -270,12 +270,8 @@
         it("should request and manually execute issue", async () => {
             const amount = new Big("0.001");
             const feesToPay = await issueAPI.getFeesToPay(amount);
-<<<<<<< HEAD
+            const oneSatoshi = new Big(satToBTC("1"));
             const issueResult = await issueSingle(
-=======
-            const oneSatoshi = new Big(satToBTC("1"));
-            const issueResult = await issue(
->>>>>>> 575114bf6d5945e78e92890c1da80ab899faaa37
                 api,
                 electrsAPI,
                 bitcoinCoreClient,
