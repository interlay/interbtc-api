import { ApiPromise, Keyring } from "@polkadot/api";
import { KeyringPair } from "@polkadot/keyring/types";
import { ElectrsAPI, DefaultElectrsAPI } from "../../../../src/external/electrs";
import { DefaultIssueAPI, IssueAPI } from "../../../../src/parachain/issue";
import { createPolkadotAPI } from "../../../../src/factory";
<<<<<<< HEAD
import { dotToPlanck, satToBTC } from "../../../../src/utils";
=======
import { btcToSat, roundLastNDigits, satToBTC } from "../../../../src/utils";
>>>>>>> f25f4c78
import { assert, expect } from "../../../chai";
import { defaultParachainEndpoint } from "../../../config";
import * as bitcoinjs from "bitcoinjs-lib";
import { BitcoinCoreClient } from "../../../../src/utils/bitcoin-core-client";
import Big from "big.js";
import { issueSingle } from "../../../../src/utils/issue";
import BN from "bn.js";

describe("issue", () => {
    let api: ApiPromise;
    let issueAPI: IssueAPI;
    let electrsAPI: ElectrsAPI;
    let bitcoinCoreClient: BitcoinCoreClient;
    let keyring: Keyring;

    // alice is the root account
    let alice: KeyringPair;
    let charlie_stash: KeyringPair;
    let dave_stash: KeyringPair;

    before(async function () {
        api = await createPolkadotAPI(defaultParachainEndpoint);
        keyring = new Keyring({ type: "sr25519" });
        // Alice is also the root account
        alice = keyring.addFromUri("//Alice");
        charlie_stash = keyring.addFromUri("//Charlie//stash");
        dave_stash = keyring.addFromUri("//Dave//stash");

        electrsAPI = new DefaultElectrsAPI("http://0.0.0.0:3002");
        bitcoinCoreClient = new BitcoinCoreClient("regtest", "0.0.0.0", "rpcuser", "rpcpassword", "18443", "Alice");
        issueAPI = new DefaultIssueAPI(api, bitcoinjs.networks.regtest, electrsAPI);
    });

    after(async () => {
        api.disconnect();
    });

    describe("load requests", () => {
        it("should load existing requests", async () => {
            keyring = new Keyring({ type: "sr25519" });
            alice = keyring.addFromUri("//Alice");
            issueAPI.setAccount(alice);

            const issueRequests = await issueAPI.list();
            assert.isAtLeast(
                issueRequests.length,
                1,
                "Error in docker-compose setup. Should have at least 1 issue request"
            );
        });
    });

    describe("request", () => {
        it("should fail if no account is set", async () => {
            const tmpIssueAPI = new DefaultIssueAPI(api, bitcoinjs.networks.regtest, electrsAPI);
            const amount = new Big(0.0000001);
            await assert.isRejected(tmpIssueAPI.request(amount));
        });

        it("should request one issue", async () => {
            keyring = new Keyring({ type: "sr25519" });
            alice = keyring.addFromUri("//Alice");
            issueAPI.setAccount(alice);
            const amount = new Big(0.001);
            const feesToPay = await issueAPI.getFeesToPay(amount);
            const requestResults = await issueAPI.request(amount);
            assert.equal(
                requestResults.length,
                1,
                "Created multiple requests instead of one (ensure vault in docker has sufficient collateral)"
            );
            const issueRequest = requestResults[0];
            assert.equal(issueRequest.id.length, 64);

<<<<<<< HEAD
            assert.equal(issueRequest.amountInterBTC.toString(), amount.sub(feesToPay).toString(), "Amount different than expected");
=======
            const issueRequest = await issueAPI.getRequestById(requestResult.id);
            assert.equal(
                issueRequest.amount.toString(),
                btcToSat(amount.sub(feesToPay)).toString(),
                "Amount different than expected"
            );
>>>>>>> f25f4c78
        });

        it("should batch request across several vaults", async () => {
            keyring = new Keyring({ type: "sr25519" });
            alice = keyring.addFromUri("//Alice");
            issueAPI.setAccount(alice);

            const amount = new Big(19000); // approx. 1.2x vault capacity
            const issueRequests = await issueAPI.request(amount);
            assert.equal(
                issueRequests.length,
                2,
                "Created wrong amount of requests, ensure vault collateral settings in docker are correct"
            );
<<<<<<< HEAD
            const firstExpected = new Big(16345.75267885);
            const secondExpected = new Big(2559.24732116);
            assert.deepEqual(
                issueRequests[0].amountInterBTC.toString(),
                firstExpected.toString(),
                "First vault issue amount different than expected"
            );
            assert.deepEqual(
                issueRequests[1].amountInterBTC.toString(),
                secondExpected.toString(),
=======
            const firstExpected = new Big(1634575267885);
            const secondExpected = new Big(255924732116);
            // Sometimes this test fails with a difference that is not really relevant:
            // -1634575173360
            // +1634575267885
            // As such, round the numbers before comparing
            assert.deepEqual(
                roundLastNDigits(7, requestResults[0].issueRequest.amount),
                roundLastNDigits(7, firstExpected),
                "First vault issue amount different than expected"
            );
            assert.deepEqual(
                roundLastNDigits(7, requestResults[1].issueRequest.amount),
                roundLastNDigits(7, secondExpected),
>>>>>>> f25f4c78
                "Second vault issue amount different than expected"
            );
        });

        it("should getGriefingCollateral", async () => {
            const amountBtc = new Big("0.001");
            const griefingCollateral = await issueAPI.getGriefingCollateral(amountBtc);
            assert.equal(griefingCollateral.toString(), "0.0001927615935");
        });
    });

    describe("execute", () => {
        it("should fail if no account is set", async () => {
            const tmpIssueAPI = new DefaultIssueAPI(api, bitcoinjs.networks.regtest, electrsAPI);
            await assert.isRejected(tmpIssueAPI.execute("", ""));
        });

        it("should fail to request a value finer than 1 Satoshi", async () => {
            const amount = new Big("0.00000121");
            await assert.isRejected(
                issueSingle(api, electrsAPI, bitcoinCoreClient, alice, amount, charlie_stash.address, true, false)
            );
        }).timeout(500000);

        // auto-execution tests may stall indefinitely, due to vault client inaction.
        // This will cause the testing pipeline to time out.
        it("should request and auto-execute issue", async () => {
            const amount = new Big("0.00121");
            const feesToPay = await issueAPI.getFeesToPay(amount);
            const issueResult = await issueSingle(
                api,
                electrsAPI,
                bitcoinCoreClient,
                alice,
                amount,
                charlie_stash.address,
                true,
                false
            );
            assert.equal(
                issueResult.finalInterBtcBalance.sub(issueResult.initialInterBtcBalance).toString(),
                amount.sub(feesToPay).toString(),
                "Final balance was not increased by the exact amount specified"
            );

            assert.isTrue(
                issueResult.finalDotBalance.sub(issueResult.initialDotBalance).lt(new Big(1)),
                "Issue-Redeem were more expensive than 1 DOT"
            );
        }).timeout(500000);

        it("should request and manually execute issue", async () => {
            const amount = new Big("0.001");
            const feesToPay = await issueAPI.getFeesToPay(amount);
            const oneSatoshi = satToBTC(new BN(1));
            const issueResult = await issueSingle(
                api,
                electrsAPI,
                bitcoinCoreClient,
                alice,
                amount,
                dave_stash.address,
                false,
                false
            );
            assert.equal(
                issueResult.finalInterBtcBalance.sub(issueResult.initialInterBtcBalance).toString(),
                amount.sub(feesToPay).sub(oneSatoshi).toString(),
                "Final balance was not increased by the exact amount specified"
            );

            assert.isTrue(
                issueResult.finalDotBalance.sub(issueResult.initialDotBalance).lt(new Big(1)),
                "Issue-Redeem were more expensive than 1 DOT"
            );
        }).timeout(500000);
    });

    describe("fees", () => {
        it("should getFeesToPay", async () => {
            const amount = new Big(2);
            const feesToPay = await issueAPI.getFeesToPay(amount);
            assert.equal(feesToPay.toString(), "0.01");
        });

        it("should getFeeRate", async () => {
            const feePercentage = await issueAPI.getFeeRate();
            assert.equal(feePercentage.toString(), "0.005");
        });
    });

    describe("check getIssuePeriod method ", () => {
        it("should getIssuePeriod", async () => {
            try {
                issueAPI.setAccount(alice);
                const period = await issueAPI.getIssuePeriod();
                expect(period.toString()).equal("50");
            } catch (error) {
                console.log(error);
            }
        });
    });

});<|MERGE_RESOLUTION|>--- conflicted
+++ resolved
@@ -3,11 +3,7 @@
 import { ElectrsAPI, DefaultElectrsAPI } from "../../../../src/external/electrs";
 import { DefaultIssueAPI, IssueAPI } from "../../../../src/parachain/issue";
 import { createPolkadotAPI } from "../../../../src/factory";
-<<<<<<< HEAD
-import { dotToPlanck, satToBTC } from "../../../../src/utils";
-=======
-import { btcToSat, roundLastNDigits, satToBTC } from "../../../../src/utils";
->>>>>>> f25f4c78
+import { satToBTC } from "../../../../src/utils";
 import { assert, expect } from "../../../chai";
 import { defaultParachainEndpoint } from "../../../config";
 import * as bitcoinjs from "bitcoinjs-lib";
@@ -82,16 +78,7 @@
             const issueRequest = requestResults[0];
             assert.equal(issueRequest.id.length, 64);
 
-<<<<<<< HEAD
             assert.equal(issueRequest.amountInterBTC.toString(), amount.sub(feesToPay).toString(), "Amount different than expected");
-=======
-            const issueRequest = await issueAPI.getRequestById(requestResult.id);
-            assert.equal(
-                issueRequest.amount.toString(),
-                btcToSat(amount.sub(feesToPay)).toString(),
-                "Amount different than expected"
-            );
->>>>>>> f25f4c78
         });
 
         it("should batch request across several vaults", async () => {
@@ -106,33 +93,20 @@
                 2,
                 "Created wrong amount of requests, ensure vault collateral settings in docker are correct"
             );
-<<<<<<< HEAD
             const firstExpected = new Big(16345.75267885);
             const secondExpected = new Big(2559.24732116);
-            assert.deepEqual(
-                issueRequests[0].amountInterBTC.toString(),
-                firstExpected.toString(),
-                "First vault issue amount different than expected"
-            );
-            assert.deepEqual(
-                issueRequests[1].amountInterBTC.toString(),
-                secondExpected.toString(),
-=======
-            const firstExpected = new Big(1634575267885);
-            const secondExpected = new Big(255924732116);
             // Sometimes this test fails with a difference that is not really relevant:
             // -1634575173360
             // +1634575267885
             // As such, round the numbers before comparing
             assert.deepEqual(
-                roundLastNDigits(7, requestResults[0].issueRequest.amount),
-                roundLastNDigits(7, firstExpected),
+                new Big(issueRequests[0].amountInterBTC).round(2).toString(),
+                firstExpected.round(2).toString(),
                 "First vault issue amount different than expected"
             );
             assert.deepEqual(
-                roundLastNDigits(7, requestResults[1].issueRequest.amount),
-                roundLastNDigits(7, secondExpected),
->>>>>>> f25f4c78
+                new Big(issueRequests[1].amountInterBTC).round(2).toString(),
+                secondExpected.round(2).toString(),
                 "Second vault issue amount different than expected"
             );
         });
