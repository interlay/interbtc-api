--- conflicted
+++ resolved
@@ -21,48 +21,28 @@
 
     describe("getDotExistentialDeposit", () => {
         it("should sucessfully return", async () => {
-<<<<<<< HEAD
-            const returnValue = await constantAPI.getDotExistentialDeposit();
-=======
-            this.timeout(500);
             const returnValue = constantAPI.getDotExistentialDeposit();
->>>>>>> 88f1c1f1
             assert.isDefined(returnValue);
         }).timeout(500);
     });
 
     describe("getInterBtcExistentialDeposit", () => {
         it("should sucessfully return", async () => {
-<<<<<<< HEAD
-            const returnValue = await constantAPI.getPolkaBtcExistentialDeposit();
-=======
-            this.timeout(500);
             const returnValue = constantAPI.getInterBtcExistentialDeposit();
->>>>>>> 88f1c1f1
             assert.isDefined(returnValue);
         }).timeout(500);
     });
 
     describe("getSystemBlockHashCount", () => {
         it("should sucessfully return", async () => {
-<<<<<<< HEAD
-            const returnValue = await constantAPI.getSystemBlockHashCount();
-=======
-            this.timeout(500);
             const returnValue = constantAPI.getSystemBlockHashCount();
->>>>>>> 88f1c1f1
             assert.isDefined(returnValue);
         }).timeout(500);
     });
 
     describe("getSystemDbWeight", () => {
         it("should sucessfully return", async () => {
-<<<<<<< HEAD
-            const returnValue = await constantAPI.getSystemDbWeight();
-=======
-            this.timeout(500);
             const returnValue = constantAPI.getSystemDbWeight();
->>>>>>> 88f1c1f1
             assert.isDefined(returnValue);
         }).timeout(500);
     });
@@ -76,24 +56,14 @@
 
     describe("getTransactionByteFee", () => {
         it("should sucessfully return", async () => {
-<<<<<<< HEAD
-            const returnValue = await constantAPI.getTransactionByteFee();
-=======
-            this.timeout(500);
             const returnValue = constantAPI.getTransactionByteFee();
->>>>>>> 88f1c1f1
             assert.isDefined(returnValue);
         }).timeout(500);
     });
 
     describe("getTransactionWeightToFee", () => {
         it("should sucessfully return", async () => {
-<<<<<<< HEAD
-            const returnValue = await constantAPI.getTransactionWeightToFee();
-=======
-            this.timeout(500);
             const returnValue = constantAPI.getTransactionWeightToFee();
->>>>>>> 88f1c1f1
             assert.isDefined(returnValue);
         }).timeout(500);
     });
