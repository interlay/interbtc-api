import { ApiPromise, Keyring } from "@polkadot/api";
import { KeyringPair } from "@polkadot/keyring/types";
import { Hash } from "@polkadot/types/interfaces";
import { DefaultRedeemAPI, RedeemAPI } from "../../../../src/parachain/redeem";
import { createPolkadotAPI } from "../../../../src/factory";
import { Vault } from "../../../../src/interfaces/default";
import { assert } from "../../../chai";
import { defaultParachainEndpoint } from "../../../config";
import { DefaultIssueAPI, IssueAPI } from "../../../../src/parachain/issue";
import { stripHexPrefix, satToBTC } from "../../../../src/utils";
import * as bitcoinjs from "bitcoinjs-lib";
import { DefaultTreasuryAPI, TreasuryAPI } from "../../../../src/parachain/treasury";
import { BitcoinCoreClient } from "../../../../src/utils/bitcoin-core-client";
import Big from "big.js";
import { ElectrsAPI, IssueStatus } from "../../../../src";
import { DefaultElectrsAPI } from "../../../../src/external/electrs";

export type RequestResult = { hash: Hash; vault: Vault };

describe("redeem", () => {
    let redeemAPI: RedeemAPI;
    let issueAPI: IssueAPI;
    let treasuryAPI: TreasuryAPI;
    let api: ApiPromise;
    let keyring: Keyring;
    // alice is the root account
    let alice: KeyringPair;
    let charlie_stash: KeyringPair;
    const randomDecodedAccountId = "0xD5D5D5D5D5D5D5D5D5D5D5D5D5D5D5D5D5D5D5D5D5D5D5D5D5D5D5D5D5D5D5D5";
    let electrsAPI: ElectrsAPI;

    before(async () => {
        api = await createPolkadotAPI(defaultParachainEndpoint);
        keyring = new Keyring({ type: "sr25519" });
        alice = keyring.addFromUri("//Alice");
        electrsAPI = new DefaultElectrsAPI("http://0.0.0.0:3002");
        issueAPI = new DefaultIssueAPI(api, bitcoinjs.networks.regtest, electrsAPI);
        redeemAPI = new DefaultRedeemAPI(api, bitcoinjs.networks.regtest, electrsAPI);
        treasuryAPI = new DefaultTreasuryAPI(api);
    });

    after(() => {
        return api.disconnect();
    });

    describe("load requests", () => {
        it("should load existing redeem requests", async () => {
            keyring = new Keyring({ type: "sr25519" });
            alice = keyring.addFromUri("//Alice");
            redeemAPI.setAccount(alice);

            const redeemRequests = await redeemAPI.list();
            assert.isAtLeast(
                redeemRequests.length,
                1,
                "Error in docker-compose setup. Should have at least 1 redeem request"
            );
        });
    });

    describe("request", () => {
        it("should fail if no account is set", () => {
            const amount = new Big(10);
            assert.isRejected(redeemAPI.request(amount, randomDecodedAccountId));
        });

        async function requestAndCallRedeem(
            blocksToMine: number,
            issueAmountAsBtcString = "0.1",
            redeemAmountAsBtcString = "0.09"
        ) {
            const bitcoinCoreClient = new BitcoinCoreClient(
                "regtest",
                "0.0.0.0",
                "rpcuser",
                "rpcpassword",
                "18443",
                "Alice"
            );
            keyring = new Keyring({ type: "sr25519" });
            alice = keyring.addFromUri("//Alice");
            // charlie_stash = keyring.addFromUri("//Charlie//stash");

            // request issue
            issueAPI.setAccount(alice);
<<<<<<< HEAD
            const issueRequest = (await issueAPI.request(new Big(issueAmountAsBtcString)))[0];
            const txAmountRequired = new Big(issueRequest.amountInterBTC).add(issueRequest.bridgeFee);
=======
            const requestResult = (await issueAPI.request(new Big(issueAmountAsBtcString)))[0];
            const issueRequest = await issueAPI.getRequestById(requestResult.id);
            const txAmountRequired = satToBTC(issueRequest.amount.add(issueRequest.fee));
>>>>>>> f25f4c78

            // send btc tx
            const vaultBtcAddress = issueRequest.vaultBTCAddress;
            if (vaultBtcAddress === undefined) {
                throw new Error("Undefined vault address returned from RequestIssue");
            }

            const txData = await bitcoinCoreClient.sendBtcTxAndMine(vaultBtcAddress, txAmountRequired, blocksToMine);
            assert.equal(Buffer.from(txData.txid, "hex").length, 32, "Transaction length not 32 bytes");

            while (!((await issueAPI.getRequestById(issueRequest.id)).status === IssueStatus.Completed)) {
                await sleep(1000);
            }

            // redeem
            redeemAPI.setAccount(alice);
            const btcAddress = "bcrt1qujs29q4gkyn2uj6y570xl460p4y43ruayxu8ry";
            const vaultId = api.createType("AccountId", issueRequest.vaultDOTAddress);
            // const vaultId = api.createType("AccountId", charlie_stash.address);
            const redeemAmountBig = new Big(redeemAmountAsBtcString);
            const redeemResult = await redeemAPI.request(
                redeemAmountBig,
                btcAddress,
                true, // atomic
                0, // retries
                new Map([[vaultId, redeemAmountBig.mul(2)]])
            );
            assert.equal(redeemResult.length,
                1,
                "More than one redeem request batch-created - test setup is unexpected or non-deterministic");
            const redeemRequest = redeemResult[0];
            assert.equal(
                redeemRequest.vaultDOTAddress,
                vaultId.toString(),
                "Requested for redeem with the wrong vault"
            );
            assert.equal(Buffer.from(stripHexPrefix(redeemRequest.id), "hex").length, 32, "Redeem ID length not 32 bytes");
        }

        function sleep(ms: number): Promise<void> {
            return new Promise((resolve) => setTimeout(resolve, ms));
        }

        it.only("should request and execute issue, request (and wait for execute) redeem", async () => {
            const initialBalance = await treasuryAPI.balance(api.createType("AccountId", alice.address));
            const blocksToMine = 3;
            const issueAmount = new Big("0.1");
            const issueFeesToPay = await issueAPI.getFeesToPay(issueAmount);
            const redeemAmount = new Big("0.09");
            await requestAndCallRedeem(blocksToMine, issueAmount.toString(), redeemAmount.toString());

            // check redeeming worked
            const expectedBalanceDifferenceAfterRedeem = issueAmount.sub(issueFeesToPay).sub(redeemAmount);
            const finalBalance = await treasuryAPI.balance(api.createType("AccountId", alice.address));
            assert.equal(initialBalance.add(expectedBalanceDifferenceAfterRedeem).toString(), finalBalance.toString());
        }).timeout(1000000);
    });

    describe("fees", () => {
        it("should getFeesToPay", async () => {
            const amount = new Big("2");
            const feesToPay = await redeemAPI.getFeesToPay(amount);
            assert.equal(feesToPay.toString(), "0.01");
        });

        it("should getFeeRate", async () => {
            const feePercentage = await redeemAPI.getFeeRate();
            assert.equal(feePercentage.toString(), "0.005");
        });

        it("should getPremiumRedeemFee", async () => {
            const premiumRedeemFee = await redeemAPI.getPremiumRedeemFee();
            assert.equal(premiumRedeemFee, "0.05");
        });
    });
});<|MERGE_RESOLUTION|>--- conflicted
+++ resolved
@@ -7,7 +7,7 @@
 import { assert } from "../../../chai";
 import { defaultParachainEndpoint } from "../../../config";
 import { DefaultIssueAPI, IssueAPI } from "../../../../src/parachain/issue";
-import { stripHexPrefix, satToBTC } from "../../../../src/utils";
+import { stripHexPrefix } from "../../../../src/utils";
 import * as bitcoinjs from "bitcoinjs-lib";
 import { DefaultTreasuryAPI, TreasuryAPI } from "../../../../src/parachain/treasury";
 import { BitcoinCoreClient } from "../../../../src/utils/bitcoin-core-client";
@@ -83,14 +83,8 @@
 
             // request issue
             issueAPI.setAccount(alice);
-<<<<<<< HEAD
             const issueRequest = (await issueAPI.request(new Big(issueAmountAsBtcString)))[0];
             const txAmountRequired = new Big(issueRequest.amountInterBTC).add(issueRequest.bridgeFee);
-=======
-            const requestResult = (await issueAPI.request(new Big(issueAmountAsBtcString)))[0];
-            const issueRequest = await issueAPI.getRequestById(requestResult.id);
-            const txAmountRequired = satToBTC(issueRequest.amount.add(issueRequest.fee));
->>>>>>> f25f4c78
 
             // send btc tx
             const vaultBtcAddress = issueRequest.vaultBTCAddress;
