import { ApiPromise, Keyring } from "@polkadot/api";
import { KeyringPair } from "@polkadot/keyring/types";
import { Bitcoin, BitcoinUnit, ExchangeRate, Currency } from "@interlay/monetary-js";
import Big from "big.js";
import { 
<<<<<<< HEAD
    DefaultInterBtcApi,
    InterBtcApi,
    InterbtcPrimitivesVaultId,
    WrappedIdLiteral,
    currencyIdToMonetaryCurrency,
    CollateralUnit,
    CollateralCurrency,
    tickerToCurrencyIdLiteral,
    GovernanceUnit,
    GovernanceIdLiteral,
    VaultStatusExt, 
    VaultExt
=======
    DefaultInterBtcApi, 
    InterBtcApi, 
    InterbtcPrimitivesVaultId, 
    WrappedIdLiteral, 
    currencyIdToMonetaryCurrency, 
    CollateralUnit, 
    CollateralCurrency, 
    tickerToCurrencyIdLiteral, 
    GovernanceUnit, 
    GovernanceIdLiteral
>>>>>>> 0f293ead
} from "../../../../../src/index";

import { createSubstrateAPI } from "../../../../../src/factory";
import { assert } from "../../../../chai";
import { 
<<<<<<< HEAD
    ORACLE_URI,
    VAULT_1_URI,
    VAULT_2_URI,
    BITCOIN_CORE_HOST,
    BITCOIN_CORE_NETWORK,
    BITCOIN_CORE_PASSWORD,
    BITCOIN_CORE_PORT,
    BITCOIN_CORE_USERNAME,
    BITCOIN_CORE_WALLET,
    PARACHAIN_ENDPOINT,
    VAULT_3_URI,
    VAULT_TO_LIQUIDATE_URI,
    VAULT_TO_BAN_URI,
=======
    ORACLE_URI, 
    VAULT_1_URI, 
    VAULT_2_URI, 
    BITCOIN_CORE_HOST, 
    BITCOIN_CORE_NETWORK, 
    BITCOIN_CORE_PASSWORD, 
    BITCOIN_CORE_PORT, 
    BITCOIN_CORE_USERNAME, 
    BITCOIN_CORE_WALLET, 
    PARACHAIN_ENDPOINT, 
    VAULT_3_URI, 
    VAULT_TO_LIQUIDATE_URI, 
    VAULT_TO_BAN_URI, 
>>>>>>> 0f293ead
    ESPLORA_BASE_PATH 
} from "../../../../config";
import { BitcoinCoreClient, newAccountId, WrappedCurrency, newVaultId, currencyIdToLiteral, CollateralIdLiteral } from "../../../../../src";
import { encodeVaultId, getCorrespondingCollateralCurrency, issueSingle, newMonetaryAmount } from "../../../../../src/utils";
<<<<<<< HEAD
import { callWithExchangeRate, vaultStatusToLabel } from "../../../../utils/helpers";
=======
import sinon from "sinon";
>>>>>>> 0f293ead

describe("vaultsAPI", () => {
    let oracleAccount: KeyringPair;
    let vault_to_liquidate: KeyringPair;
    let vault_to_ban: KeyringPair;
    let vault_1: KeyringPair;
    let vault_1_id: InterbtcPrimitivesVaultId;
    let vault_2: KeyringPair;
    let vault_2_id: InterbtcPrimitivesVaultId;
    let vault_3: KeyringPair;
    let vault_3_id: InterbtcPrimitivesVaultId;
    let api: ApiPromise;
    let bitcoinCoreClient: BitcoinCoreClient;

    let wrappedCurrency: WrappedCurrency;
    let collateralCurrency: CollateralCurrency;
    let governanceCurrency: Currency<GovernanceUnit>;

    let interBtcAPI: InterBtcApi;
    let oracleInterBtcAPI: InterBtcApi;

    before(async () => {
        api = await createSubstrateAPI(PARACHAIN_ENDPOINT);
        const keyring = new Keyring({ type: "sr25519" });
        oracleAccount = keyring.addFromUri(ORACLE_URI);
        interBtcAPI = new DefaultInterBtcApi(api, "regtest", undefined, ESPLORA_BASE_PATH);
        oracleInterBtcAPI = new DefaultInterBtcApi(api, "regtest", oracleAccount, ESPLORA_BASE_PATH);
        wrappedCurrency = interBtcAPI.getWrappedCurrency();
        governanceCurrency = interBtcAPI.getGovernanceCurrency();
        collateralCurrency = getCorrespondingCollateralCurrency(governanceCurrency);
        vault_1 = keyring.addFromUri(VAULT_1_URI);
        vault_1_id = newVaultId(api, vault_1.address, collateralCurrency, wrappedCurrency);
        vault_2 = keyring.addFromUri(VAULT_2_URI);
        vault_2_id = newVaultId(api, vault_2.address, collateralCurrency, wrappedCurrency);
        vault_3 = keyring.addFromUri(VAULT_3_URI);
        vault_3_id = newVaultId(api, vault_3.address, collateralCurrency, wrappedCurrency);
        vault_to_ban = keyring.addFromUri(VAULT_TO_BAN_URI);
        vault_to_liquidate = keyring.addFromUri(VAULT_TO_LIQUIDATE_URI);


        bitcoinCoreClient = new BitcoinCoreClient(
            BITCOIN_CORE_NETWORK,
            BITCOIN_CORE_HOST,
            BITCOIN_CORE_USERNAME,
            BITCOIN_CORE_PASSWORD,
            BITCOIN_CORE_PORT,
            BITCOIN_CORE_WALLET
        );
    });

    after(() => {
        return api.disconnect();
    });

    afterEach(() => {
        // discard any stubbed methods after each test
        sinon.restore();
    });

    function vaultIsATestVault(vaultAddress: string): boolean {
        return vaultAddress === vault_2.address ||
            vaultAddress === vault_1.address ||
            vaultAddress === vault_3.address ||
            vaultAddress === vault_to_ban.address ||
            vaultAddress === vault_to_liquidate.address;
    }

    // FIXME: this should be tested in a way that in doesn't use magic numbers
    it("should get issuable", async () => {
        const issuableInterBTC = await interBtcAPI.vaults.getTotalIssuableAmount();
        const minExpectedIssuableInterBTC = newMonetaryAmount(0.002, wrappedCurrency, true);
        assert.isTrue(issuableInterBTC.gte(minExpectedIssuableInterBTC), `Issuable ${issuableInterBTC.toHuman()}`);
    });

    it("should get the required collateral for the vault", async () => {
        const collateralCurrency = currencyIdToMonetaryCurrency(vault_1_id.currencies.collateral) as Currency<CollateralUnit>;
        const requiredCollateralForVault =
            await interBtcAPI.vaults.getRequiredCollateralForVault(vault_1_id.accountId, collateralCurrency);

        const vault = await interBtcAPI.vaults.get(vault_1_id.accountId, currencyIdToLiteral(vault_1_id.currencies.collateral));

        // The numeric value of the required collateral should be greater than that of issued tokens.
        // e.g. we require `0.8096` KSM for `0.00014` kBTC
        assert.isTrue(requiredCollateralForVault.toBig().gt(vault.getBackedTokens().toBig()));
    });

    // WARNING: this test is not idempotent
    it("should deposit and withdraw collateral", async () => {
        const prevAccount = interBtcAPI.account;
        interBtcAPI.setAccount(vault_1);
        const amount = newMonetaryAmount(100, collateralCurrency as Currency<CollateralUnit>, true);
        const collateralCurrencyIdLiteral = tickerToCurrencyIdLiteral(collateralCurrency.ticker) as CollateralIdLiteral;

        const collateralizationBeforeDeposit =
            await interBtcAPI.vaults.getVaultCollateralization(newAccountId(api, vault_1.address), collateralCurrencyIdLiteral);
        await interBtcAPI.vaults.depositCollateral(amount);
        const collateralizationAfterDeposit =
            await interBtcAPI.vaults.getVaultCollateralization(newAccountId(api, vault_1.address), collateralCurrencyIdLiteral);
        if (collateralizationBeforeDeposit === undefined || collateralizationAfterDeposit == undefined) {
            throw new Error("Collateralization is undefined");
        }
        assert.isTrue(
            collateralizationAfterDeposit > collateralizationBeforeDeposit,
            `Depositing did not increase collateralization,
            expected ${collateralizationAfterDeposit} greater than ${collateralizationBeforeDeposit}`
        );

        await interBtcAPI.vaults.withdrawCollateral(amount);
        const collateralizationAfterWithdrawal =
            await interBtcAPI.vaults.getVaultCollateralization(newAccountId(api, vault_1.address), collateralCurrencyIdLiteral);
        if (collateralizationAfterWithdrawal === undefined) {
            throw new Error("Collateralization is undefined");
        }
        assert.isTrue(
            collateralizationAfterDeposit > collateralizationAfterWithdrawal,
            `Withdrawing did not decrease collateralization, expected
            ${collateralizationAfterDeposit} greater than ${collateralizationAfterWithdrawal}`
        );
        assert.equal(
            collateralizationBeforeDeposit.toString(), collateralizationAfterWithdrawal.toString(),
            "Collateralization after identical deposit and withdrawal changed"
        );
        if (prevAccount) {
            interBtcAPI.setAccount(prevAccount);
        }
    });

    it("should getPremiumRedeemVaults after a price crash", async () => {
        const collateralCurrencyIdLiteral = currencyIdToLiteral(vault_3_id.currencies.collateral) as CollateralIdLiteral;
        const vault = await interBtcAPI.vaults.get(vault_3_id.accountId, collateralCurrencyIdLiteral);
        let issuableAmount = await vault.getIssuableTokens();
        // TODO: Look into why requesting the full issuable amount fails, and remove the line below
        issuableAmount = issuableAmount.mul(0.9);
        await issueSingle(interBtcAPI, bitcoinCoreClient, oracleAccount, issuableAmount, vault_3_id);

        const currentVaultCollateralization =
            await interBtcAPI.vaults.getVaultCollateralization(newAccountId(api, vault_3.address), collateralCurrencyIdLiteral);
        if (currentVaultCollateralization === undefined) {
            throw new Error("Collateralization is undefined");
        }

        const collateralCurrencyTyped = collateralCurrency as Currency<CollateralUnit>;

        // The factor to adjust the exchange rate by. Calculated such that the resulting collateralization
        // will be 90% of the premium redeem threshold. (e.g. 1.35 * 90% = 1.215)
        const premiumRedeemThreshold = await interBtcAPI.vaults.getPremiumRedeemThreshold(collateralCurrency);
        const modifyExchangeRateBy = premiumRedeemThreshold.mul(0.9).div(currentVaultCollateralization);

        const initialExchangeRate = await interBtcAPI.oracle.getExchangeRate(collateralCurrencyTyped);
        // crash the exchange rate so that the vault falls below the premium redeem threshold
        const exchangeRateValue = initialExchangeRate.toBig().div(modifyExchangeRateBy);
        const mockExchangeRate = new ExchangeRate<
            Bitcoin,
            BitcoinUnit,
            typeof collateralCurrencyTyped,
            typeof collateralCurrencyTyped.units
        >(Bitcoin, collateralCurrencyTyped, exchangeRateValue);

        // stub the oracle API to always return the new exchange rate
        const stub = sinon.stub(interBtcAPI.oracle, "getExchangeRate")
            .withArgs(sinon.match.any)
            .returns(Promise.resolve(mockExchangeRate as any)); // "as any" to help eslint play nicely

        const premiumRedeemVaults = await interBtcAPI.vaults.getPremiumRedeemVaults();

        // Check that the stub has indeed been called at least once 
        // If not, code has changed and our assumptions when mocking the oracle API are no longer valid
        sinon.assert.called(stub);

        // real assertions here
        assert.equal(premiumRedeemVaults.size, 1);
        assert.equal(
            encodeVaultId(premiumRedeemVaults.keys().next().value),
            encodeVaultId(vault_3_id),
            "Premium redeem vault is not the expected one"
        );

        const premiumRedeemAmount = premiumRedeemVaults.values().next().value;
        assert.isTrue(
            premiumRedeemAmount.gte(issuableAmount),
            "Amount available for premium redeem should be higher"
        );
    }).timeout(5 * 60000);

    it("should getLiquidationCollateralThreshold", async () => {
        const threshold = await interBtcAPI.vaults.getLiquidationCollateralThreshold(collateralCurrency);
        assert.equal(threshold.toString(), "1.1");
    });

    it("should getPremiumRedeemThreshold", async () => {
        const threshold = await interBtcAPI.vaults.getPremiumRedeemThreshold(collateralCurrency);
        assert.equal(threshold.toString(), "1.35");
    });

    it("should select random vault for issue", async () => {
        const randomVault = await interBtcAPI.vaults.selectRandomVaultIssue(newMonetaryAmount(0, wrappedCurrency));
        assert.isTrue(vaultIsATestVault(randomVault.accountId.toHuman()));
    });

    it("should fail if no vault for issuing is found", async () => {
        assert.isRejected(interBtcAPI.vaults.selectRandomVaultIssue(newMonetaryAmount(9000000, wrappedCurrency, true)));
    });

    it("should select random vault for redeem", async () => {
        const randomVault = await interBtcAPI.vaults.selectRandomVaultRedeem(newMonetaryAmount(0, wrappedCurrency));
        assert.isTrue(vaultIsATestVault(randomVault.accountId.toHuman()));
    });

    it("should fail if no vault for redeeming is found", async () => {
        const amount = newMonetaryAmount(9000000, wrappedCurrency, true);
        assert.isRejected(interBtcAPI.vaults.selectRandomVaultRedeem(amount));
    });

    it("should fail to get vault collateralization for vault with zero collateral", async () => {
        const vault1Id = newAccountId(api, vault_1.address);
        const collateralCurrencyIdLiteral = tickerToCurrencyIdLiteral(collateralCurrency.ticker) as CollateralIdLiteral;
        assert.isRejected(interBtcAPI.vaults.getVaultCollateralization(vault1Id, collateralCurrencyIdLiteral));
    });

    it("should get the issuable InterBtc for a vault", async () => {
        const collateralCurrencyIdLiteral = currencyIdToLiteral(vault_1_id.currencies.collateral) as CollateralIdLiteral;
        const vault = await interBtcAPI.vaults.get(vault_1_id.accountId, collateralCurrencyIdLiteral);
        const issuableTokens = await vault.getIssuableTokens();
        assert.isTrue(issuableTokens.gt(newMonetaryAmount(0, wrappedCurrency)));
    });

    it("should get the issuable InterBtc", async () => {
        const issuableInterBtc = await interBtcAPI.vaults.getTotalIssuableAmount();
        assert.isTrue(issuableInterBtc.gt(newMonetaryAmount(0, wrappedCurrency)));
    });

    // TODO: revisit after next publish why intrReward is always zero
    it.skip("should getFees", async () => {
        const vault1Id = newAccountId(api, vault_1.address);
        const feesWrapped = await interBtcAPI.vaults.getWrappedReward(
            vault1Id,
            currencyIdToLiteral(vault_1_id.currencies.collateral) as CollateralIdLiteral,
            currencyIdToLiteral(vault_1_id.currencies.wrapped) as WrappedIdLiteral
        );
        assert.isTrue(feesWrapped.gt(newMonetaryAmount(0, wrappedCurrency)));

        const intrReward = await interBtcAPI.vaults.getGovernanceReward(
            vault1Id,
            currencyIdToLiteral(vault_1_id.currencies.collateral) as CollateralIdLiteral,
            tickerToCurrencyIdLiteral(governanceCurrency.ticker) as GovernanceIdLiteral
        );
        assert.isTrue(feesWrapped.gt(newMonetaryAmount(0, wrappedCurrency)));
        assert.isTrue(intrReward.gt(newMonetaryAmount(0, governanceCurrency)));
    });

    it("should getAPY", async () => {
        const apy =
            await interBtcAPI.vaults.getAPY(
                newAccountId(api, vault_1.address), currencyIdToLiteral(vault_1_id.currencies.collateral) as CollateralIdLiteral
            );
        const apyBig = new Big(apy);
        const apyBenchmark = new Big("0");
        assert.isTrue(apyBig.gte(apyBenchmark));
    });

    it("should getPunishmentFee", async () => {
        const punishmentFee = await interBtcAPI.vaults.getPunishmentFee();
        assert.equal(punishmentFee.toString(), "0.1");
    });

    it("should get vault list", async () => {
        const vaults = (await interBtcAPI.vaults.list()).map(vault => vault.id.toHuman());
        assert.isAbove(vaults.length, 0, "Vault list should not be empty");
    });

    it("should disable and enable issuing with vault", async () => {
        const assertVaultStatus = async (id: InterbtcPrimitivesVaultId, expectedStatus: VaultStatusExt) => {
            const collateralCurrencyIdLiteral = currencyIdToLiteral(id.currencies.collateral);
            const { status } = await interBtcAPI.vaults.get(id.accountId, collateralCurrencyIdLiteral);
            const assertionMessage = `Vault with id ${id.toString()} was expected to have 
                    status: ${vaultStatusToLabel(expectedStatus)}, but got status: ${vaultStatusToLabel(status)}`;

            assert.isTrue(status === expectedStatus, assertionMessage);
        };
        const ACCEPT_NEW_ISSUES = true;
        const REJECT_NEW_ISSUES = false;


        // Check that vault 1 is active.
        await assertVaultStatus(vault_1_id, VaultStatusExt.Active);
        // Disables vault 1 which is active.
        await interBtcAPI.vaults.toggleIssueRequests(vault_1_id, REJECT_NEW_ISSUES);
        // Check that vault 1 is inactive.
        await assertVaultStatus(vault_1_id, VaultStatusExt.Inactive);
        // Re-enable issuing with vault 1.
        await interBtcAPI.vaults.toggleIssueRequests(vault_1_id, ACCEPT_NEW_ISSUES);
        // Check that vault 1 is again active.
        await assertVaultStatus(vault_1_id, VaultStatusExt.Active);
    });


});<|MERGE_RESOLUTION|>--- conflicted
+++ resolved
@@ -3,7 +3,6 @@
 import { Bitcoin, BitcoinUnit, ExchangeRate, Currency } from "@interlay/monetary-js";
 import Big from "big.js";
 import { 
-<<<<<<< HEAD
     DefaultInterBtcApi,
     InterBtcApi,
     InterbtcPrimitivesVaultId,
@@ -16,24 +15,11 @@
     GovernanceIdLiteral,
     VaultStatusExt, 
     VaultExt
-=======
-    DefaultInterBtcApi, 
-    InterBtcApi, 
-    InterbtcPrimitivesVaultId, 
-    WrappedIdLiteral, 
-    currencyIdToMonetaryCurrency, 
-    CollateralUnit, 
-    CollateralCurrency, 
-    tickerToCurrencyIdLiteral, 
-    GovernanceUnit, 
-    GovernanceIdLiteral
->>>>>>> 0f293ead
 } from "../../../../../src/index";
 
 import { createSubstrateAPI } from "../../../../../src/factory";
 import { assert } from "../../../../chai";
 import { 
-<<<<<<< HEAD
     ORACLE_URI,
     VAULT_1_URI,
     VAULT_2_URI,
@@ -47,30 +33,12 @@
     VAULT_3_URI,
     VAULT_TO_LIQUIDATE_URI,
     VAULT_TO_BAN_URI,
-=======
-    ORACLE_URI, 
-    VAULT_1_URI, 
-    VAULT_2_URI, 
-    BITCOIN_CORE_HOST, 
-    BITCOIN_CORE_NETWORK, 
-    BITCOIN_CORE_PASSWORD, 
-    BITCOIN_CORE_PORT, 
-    BITCOIN_CORE_USERNAME, 
-    BITCOIN_CORE_WALLET, 
-    PARACHAIN_ENDPOINT, 
-    VAULT_3_URI, 
-    VAULT_TO_LIQUIDATE_URI, 
-    VAULT_TO_BAN_URI, 
->>>>>>> 0f293ead
     ESPLORA_BASE_PATH 
 } from "../../../../config";
 import { BitcoinCoreClient, newAccountId, WrappedCurrency, newVaultId, currencyIdToLiteral, CollateralIdLiteral } from "../../../../../src";
 import { encodeVaultId, getCorrespondingCollateralCurrency, issueSingle, newMonetaryAmount } from "../../../../../src/utils";
-<<<<<<< HEAD
 import { callWithExchangeRate, vaultStatusToLabel } from "../../../../utils/helpers";
-=======
 import sinon from "sinon";
->>>>>>> 0f293ead
 
 describe("vaultsAPI", () => {
     let oracleAccount: KeyringPair;
