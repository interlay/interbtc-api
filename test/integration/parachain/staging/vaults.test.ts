--- conflicted
+++ resolved
@@ -24,12 +24,7 @@
     let vault_3_id: InterbtcPrimitivesVaultId;
     let api: ApiPromise;
     let bitcoinCoreClient: BitcoinCoreClient;
-<<<<<<< HEAD
-
-    let collateralCurrency: CollateralCurrency;
-=======
-    
->>>>>>> 2c9d067a
+
     let wrappedCurrency: WrappedCurrency;
 
     let interBtcAPI: InterBTCAPI;
@@ -75,13 +70,8 @@
     }
 
     it("should get issuable", async () => {
-<<<<<<< HEAD
-        const issuableInterBTC = await vaultsAPI.getTotalIssuableAmount();
-        const minExpectedIssuableInterBTC = InterBtcAmount.from.BTC(0.005); // vault is started with 100 DOT collateral
-=======
         const issuableInterBTC = await interBtcAPI.vaults.getTotalIssuableAmount();
-        const minExpectedIssuableInterBTC = InterBtcAmount.from.BTC(1);
->>>>>>> 2c9d067a
+        const minExpectedIssuableInterBTC = InterBtcAmount.from.BTC(0.005);
         assert.isTrue(issuableInterBTC.gte(minExpectedIssuableInterBTC));
     });
 
