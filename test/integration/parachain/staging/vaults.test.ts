import { ApiPromise, Keyring } from "@polkadot/api";
import { KeyringPair } from "@polkadot/keyring/types";
import * as bitcoinjs from "bitcoinjs-lib";
import Big from "big.js";
import { TypeRegistry } from "@polkadot/types";

import { createPolkadotAPI } from "../../../../src/factory";
import { assert } from "../../../chai";
import { DEFAULT_BITCOIN_CORE_HOST, DEFAULT_BITCOIN_CORE_NETWORK, DEFAULT_BITCOIN_CORE_PASSWORD, DEFAULT_BITCOIN_CORE_PORT, DEFAULT_BITCOIN_CORE_USERNAME, DEFAULT_BITCOIN_CORE_WALLET, DEFAULT_PARACHAIN_ENDPOINT } from "../../../config";
import { DefaultVaultsAPI } from "../../../../src/parachain/vaults";
import { BitcoinCoreClient, DefaultElectrsAPI, DefaultOracleAPI, ElectrsAPI, issueSingle, newAccountId, REGTEST_ESPLORA_BASE_PATH } from "../../../../src";

describe("vaultsAPI", () => {
    let bob: KeyringPair;
    let ferdie_stash: KeyringPair;
    let charlie_stash: KeyringPair;
    let dave_stash: KeyringPair;
    let eve_stash: KeyringPair;
    let api: ApiPromise;
    let vaultsAPI: DefaultVaultsAPI;
    let oracleAPI: DefaultOracleAPI;
    let electrsAPI: ElectrsAPI;
    let bitcoinCoreClient: BitcoinCoreClient;

    const registry = new TypeRegistry();

    before(async () => {
        api = await createPolkadotAPI(DEFAULT_PARACHAIN_ENDPOINT);
        const keyring = new Keyring({ type: "sr25519" });
        bob = keyring.addFromUri("//Bob");
        charlie_stash = keyring.addFromUri("//Charlie//stash");
        dave_stash = keyring.addFromUri("//Dave//stash");
        eve_stash = keyring.addFromUri("//Eve//stash");
        ferdie_stash = keyring.addFromUri("//Ferdie//stash");
        // Bob is the authorized oracle
        oracleAPI = new DefaultOracleAPI(api, bob);
        
        electrsAPI = new DefaultElectrsAPI(REGTEST_ESPLORA_BASE_PATH);
        vaultsAPI = new DefaultVaultsAPI(api, bitcoinjs.networks.regtest, electrsAPI);
        bitcoinCoreClient = new BitcoinCoreClient(
            DEFAULT_BITCOIN_CORE_NETWORK,
            DEFAULT_BITCOIN_CORE_HOST,
            DEFAULT_BITCOIN_CORE_USERNAME,
            DEFAULT_BITCOIN_CORE_PASSWORD,
            DEFAULT_BITCOIN_CORE_PORT,
            DEFAULT_BITCOIN_CORE_WALLET
        );
    });

    after(() => {
        return api.disconnect();
    });

    function vaultIsATestVault(vaultAddress: string): boolean {
        return vaultAddress === dave_stash.address ||
            vaultAddress === charlie_stash.address ||
            vaultAddress === eve_stash.address ||
            vaultAddress === ferdie_stash.address;
    }

    it("should get issuable", async () => {
        const issuableInterBTC = await vaultsAPI.getTotalIssuableAmount();
        const issuableInterBTCBig = new Big(issuableInterBTC);
        const minIssuableInterBTC = new Big(1);
        assert.isTrue(issuableInterBTCBig.gte(minIssuableInterBTC));
    });

    it("should deposit and withdraw collateral", async () => {
        vaultsAPI.setAccount(charlie_stash);
        const amount = new Big(100);
        const collateralizationBeforeDeposit = await vaultsAPI.getVaultCollateralization(newAccountId(api, charlie_stash.address));
        await vaultsAPI.depositCollateral(amount);
        const collateralizationAfterDeposit = await vaultsAPI.getVaultCollateralization(newAccountId(api, charlie_stash.address));
        if(collateralizationBeforeDeposit === undefined || collateralizationAfterDeposit == undefined) {
            throw new Error("Collateralization is undefined");
        }
        assert.isTrue(
            collateralizationAfterDeposit > collateralizationBeforeDeposit,
            "Depositing did not increase collateralization"
        );

        await vaultsAPI.withdrawCollateral(amount);
        const collateralizationAfterWithdrawal = await vaultsAPI.getVaultCollateralization(newAccountId(api, charlie_stash.address));
        if(collateralizationAfterWithdrawal === undefined) {
            throw new Error("Collateralization is undefined");
        }
        assert.isTrue(
            collateralizationAfterDeposit > collateralizationAfterWithdrawal,
            "Withdrawing did not decrease collateralization"
        );
        assert.equal(
            collateralizationBeforeDeposit.toString(), collateralizationAfterWithdrawal.toString(),
            "Collateralization after identical deposit and withdrawal changed"
        );
    });

    it("should getLiquidationVaultId", async () => {
        const liquidationVaultId = await vaultsAPI.getLiquidationVaultId();
        assert.equal(liquidationVaultId.toString(), "5EYCAe5i8QbRra1jndPz1WAuf1q1KHQNfu2cW1EXJ231emTd");
    });

    it("should getPremiumRedeemVaults after a price crash", async () => {
        const issuableAmount = await vaultsAPI.getIssuableAmount(newAccountId(api, eve_stash.address));
        await issueSingle(api, electrsAPI, bitcoinCoreClient, bob, issuableAmount, eve_stash.address);
        
        const currentVaultCollateralization = await vaultsAPI.getVaultCollateralization(newAccountId(api, eve_stash.address));
        if(currentVaultCollateralization === undefined) {
            throw new Error("Collateralization is undefined");
        }
        
        // The factor to adjust the exchange rate by. Calculated such that the resulting collateralization
        // will be 90% of the premium redeem threshold. (e.g. 1.35 * 90% = 1.215)
        const premiumRedeemThreshold = await vaultsAPI.getPremiumRedeemThreshold();
        const modifyExchangeRateBy = premiumRedeemThreshold.mul(0.9).div(currentVaultCollateralization);

        const initialExchangeRate = await oracleAPI.getExchangeRate();
        // crash the exchange rate so that the vault falls below the premium redeem threshold
        const exchangeRateToSet = initialExchangeRate.div(modifyExchangeRateBy);
        await oracleAPI.setExchangeRate(exchangeRateToSet);

        const premiumRedeemVaults = await vaultsAPI.getPremiumRedeemVaults();
        assert.equal(premiumRedeemVaults.size, 1);
        assert.equal(
            premiumRedeemVaults.keys().next().value.toString(), 
            eve_stash.address, 
            "Premium redeem vault is not the expected one"
        );

        const premiumRedeemAmount = premiumRedeemVaults.values().next().value as Big;
        console.log(premiumRedeemAmount.toString());
        assert.isTrue(
            premiumRedeemAmount.gte(issuableAmount),
            "Amount available for premium redeem should be higher"
        );

        // Revert the exchange rate to its initial value,
        // to minimize the side effects of this test.
        await oracleAPI.setExchangeRate(initialExchangeRate);
    });

    it("should getLiquidationCollateralThreshold", async () => {
        const threshold = await vaultsAPI.getLiquidationCollateralThreshold();
        assert.equal(threshold.toString(), "1.1");
    });

    it("should getPremiumRedeemThreshold", async () => {
        const threshold = await vaultsAPI.getPremiumRedeemThreshold();
        assert.equal(threshold.toString(), "1.35");
    });

    it("should select random vault for issue", async () => {
        const interBTC = new Big(0);
        const randomVault = await vaultsAPI.selectRandomVaultIssue(interBTC);
        assert.isTrue(vaultIsATestVault(randomVault.toHuman()));
    });

    it("should fail if no vault for issuing is found", async () => {
        const interBTC = new Big(9000000);
        assert.isRejected(vaultsAPI.selectRandomVaultIssue(interBTC));
    });

    it("should select random vault for redeem", async () => {
        const interBTC = new Big(0);
        const randomVault = await vaultsAPI.selectRandomVaultRedeem(interBTC);
        assert.isTrue(vaultIsATestVault(randomVault.toHuman()));
    });

    it("should fail if no vault for redeeming is found", async () => {
        const interBTC = new Big(9000000);
        assert.isRejected(vaultsAPI.selectRandomVaultRedeem(interBTC));
    });

    it("should fail to get vault collateralization for vault with zero collateral", async () => {
        const charlieId = api.createType("AccountId", charlie_stash.address);
        assert.isRejected(vaultsAPI.getVaultCollateralization(charlieId));
    });

    it("should fail to get total collateralization when no tokens are issued", async () => {
        assert.isRejected(vaultsAPI.getSystemCollateralization());
    });

    it("should get vault theft flag", async () => {
        const bobId = api.createType("AccountId", ferdie_stash.address);
        const flaggedForTheft = await vaultsAPI.isVaultFlaggedForTheft(bobId);
        assert.isTrue(flaggedForTheft);
    });

    it("should list issue request by a vault", async () => {
        const bobAddress = ferdie_stash.address;
        const bobId = api.createType("AccountId", bobAddress);
        const issueRequests = await vaultsAPI.mapIssueRequests(bobId);
        issueRequests.forEach((request) => {
            assert.deepEqual(request.vaultDOTAddress, bobAddress);
        });
    });

    it("should list redeem request by a vault", async () => {
        const bobAddress = ferdie_stash.address;
        const bobId = api.createType("AccountId", bobAddress);
        const redeemRequests = await vaultsAPI.mapRedeemRequests(bobId);
        redeemRequests.forEach((request) => {
            assert.deepEqual(request.vaultDOTAddress, bobAddress);
        });
    });

    it("should list replace request by a vault", async () => {
        const eveStashId = api.createType("AccountId", eve_stash.address);
        const replaceRequests = await vaultsAPI.mapReplaceRequests(eveStashId);
        replaceRequests.forEach((request) => {
            assert.deepEqual(request.old_vault, eveStashId);
        });
    });

    it("should get the issuable InterBTC for a vault", async () => {
        const bobId = api.createType("AccountId", ferdie_stash.address);
        const issuableInterBtc = await vaultsAPI.getIssuableAmount(bobId);
        assert.isTrue(issuableInterBtc.gt(0));
    });

    it("should get the issuable InterBTC", async () => {
        const issuableInterBtc = await vaultsAPI.getTotalIssuableAmount();
        assert.isTrue(issuableInterBtc.gt(0));
    });

    it("should getMaxSLA", async () => {
        const sla = await vaultsAPI.getMaxSLA();
        assert.equal(sla, 100);
    });

    it("should get SLA", async () => {
        const sla = await vaultsAPI.getSLA(registry.createType("AccountId", charlie_stash.address));
        assert.isTrue(sla > 0);
    });

<<<<<<< HEAD
    it("should getFees", async () => {
        const feesPolkaBTC = await vaultsAPI.getFeesWrapped(registry.createType("AccountId", charlie_stash.address));
        const feesDOT = await vaultsAPI.getFeesCollateral(registry.createType("AccountId", charlie_stash.address));
        const benchmarkFees = new Big("0");
        assert.isTrue(new Big(feesPolkaBTC).gte(benchmarkFees));
        assert.isTrue(new Big(feesDOT).gte(benchmarkFees));
    });
=======
    describe("fees", () => {
        it("should getFees", async () => {
            const feesInterBTC = await vaultsAPI.getFeesWrapped(registry.createType("AccountId", charlie_stash.address));
            const feesDOT = await vaultsAPI.getFeesCollateral(registry.createType("AccountId", charlie_stash.address));
            const benchmarkFees = new Big("0");
            assert.isTrue(new Big(feesInterBTC).gte(benchmarkFees));
            assert.isTrue(new Big(feesDOT).gte(benchmarkFees));
        });
>>>>>>> 88f1c1f1

    it("should getAPY", async () => {
        const apy = await vaultsAPI.getAPY(registry.createType("AccountId", charlie_stash.address));
        const apyBig = new Big(apy);
        const apyBenchmark = new Big("0");
        assert.isTrue(apyBig.gte(apyBenchmark));
    });

    it("should getPunishmentFee", async () => {
        const punishmentFee = await vaultsAPI.getPunishmentFee();
        assert.equal(punishmentFee.toString(), "0.1");
    });
});<|MERGE_RESOLUTION|>--- conflicted
+++ resolved
@@ -232,24 +232,13 @@
         assert.isTrue(sla > 0);
     });
 
-<<<<<<< HEAD
     it("should getFees", async () => {
-        const feesPolkaBTC = await vaultsAPI.getFeesWrapped(registry.createType("AccountId", charlie_stash.address));
+        const feesInterBTC = await vaultsAPI.getFeesWrapped(registry.createType("AccountId", charlie_stash.address));
         const feesDOT = await vaultsAPI.getFeesCollateral(registry.createType("AccountId", charlie_stash.address));
         const benchmarkFees = new Big("0");
-        assert.isTrue(new Big(feesPolkaBTC).gte(benchmarkFees));
+        assert.isTrue(new Big(feesInterBTC).gte(benchmarkFees));
         assert.isTrue(new Big(feesDOT).gte(benchmarkFees));
     });
-=======
-    describe("fees", () => {
-        it("should getFees", async () => {
-            const feesInterBTC = await vaultsAPI.getFeesWrapped(registry.createType("AccountId", charlie_stash.address));
-            const feesDOT = await vaultsAPI.getFeesCollateral(registry.createType("AccountId", charlie_stash.address));
-            const benchmarkFees = new Big("0");
-            assert.isTrue(new Big(feesInterBTC).gte(benchmarkFees));
-            assert.isTrue(new Big(feesDOT).gte(benchmarkFees));
-        });
->>>>>>> 88f1c1f1
 
     it("should getAPY", async () => {
         const apy = await vaultsAPI.getAPY(registry.createType("AccountId", charlie_stash.address));
