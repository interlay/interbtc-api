--- conflicted
+++ resolved
@@ -10,16 +10,12 @@
 describe("DefaultAssetRegistryAPI", () => {
     let api: ApiPromise;
     let assetRegistryApi: DefaultAssetRegistryAPI;
-<<<<<<< HEAD
     let mockMetadata: OrmlTraitsAssetRegistryAssetMetadata;
-=======
-    let mockMetadata: OrmlAssetRegistryAssetMetadata;
     let mockStorageKey: StorageKey<[u32]>;
     // scraped from integration tests
     const scrapedStorageKey =
         "0x6e9a9b71050cd23f2d7d1b72e8c1a625b5f3822e35ca2f31ce3526eab1363fd25153cb1f00942ff401000000";
     const mockStorageKeyValue = 42;
->>>>>>> 9d1b9f24
     const mockMetadataValues = {
         name: "Mock Coin One",
         symbol: "MCO",
@@ -34,11 +30,7 @@
         // we only need the instance to create variables
         api.disconnect();
 
-<<<<<<< HEAD
         // register just enough from OrmlTraitsAssetRegistryAssetMetadata to construct
-=======
-        // register just enough from OrmlAssetRegistryAssetMetadata to construct
->>>>>>> 9d1b9f24
         // meaningful representations for our tests
         api.registerTypes({
             OrmlTraitsAssetRegistryAssetMetadata: {
@@ -68,15 +60,11 @@
             additional: api.createType("InterbtcPrimitivesCustomMetadata", {
                 feePerSecond: api.createType("u128", mockMetadataValues.feesPerMinute),
             }),
-<<<<<<< HEAD
         } as OrmlTraitsAssetRegistryAssetMetadata;
-=======
-        } as OrmlAssetRegistryAssetMetadata;
 
         // mock return type of storageKeyToNthInner method which only works correctly in integration tests
         const mockedReturn = api.createType("AssetId", mockStorageKeyValue);
         sinon.stub(allThingsEncoding, "storageKeyToNthInner").returns(mockedReturn);
->>>>>>> 9d1b9f24
     });
 
     afterEach(() => {
@@ -96,21 +84,9 @@
         it("should ignore empty optionals in foreign assets data from chain", async () => {
             const chainDataReturned: AssetRegistryMetadataTuple[] = [
                 // one "good" returned value
-<<<<<<< HEAD
-                [
-                    api.createType("StorageKey<[u32]>", "0x0000000000000001") as StorageKey<[u32]>,
-                    api.createType("Option<OrmlTraitsAssetRegistryAssetMetadata>", mockMetadata),
-                ],
+                [mockStorageKey, api.createType("Option<OrmlTraitsAssetRegistryAssetMetadata>", mockMetadata)],
                 // one empty option
-                [
-                    api.createType("StorageKey<[u32]>", "0x0000000000000002") as StorageKey<[u32]>,
-                    api.createType("Option<OrmlTraitsAssetRegistryAssetMetadata>", undefined),
-                ],
-=======
-                [mockStorageKey, api.createType("Option<OrmlAssetRegistryAssetMetadata>", mockMetadata)],
-                // one empty option
-                [mockStorageKey, api.createType("Option<OrmlAssetRegistryAssetMetadata>", undefined)],
->>>>>>> 9d1b9f24
+                [mockStorageKey, api.createType("Option<OrmlTraitsAssetRegistryAssetMetadata>", undefined)],
             ];
 
             sinon.stub(assetRegistryApi, "getAssetRegistryEntries").returns(Promise.resolve(chainDataReturned));
@@ -143,28 +119,7 @@
 
             expect(actual.decimals).to.equal(
                 mockMetadataValues.decimals,
-<<<<<<< HEAD
-                `Expected currency base to be ${mockMetadataValues.decimals}, but was ${actual.base}`
-            );
-
-            // rawBase should always be zero
-            expect(actual.rawBase).to.equal(0, `Expected currency rawBase to be zero, but was ${actual.rawBase}`);
-
-            // check atomic units are defined and zero
-            expect(actual.units.atomic).to.exist;
-            expect(actual.units.atomic).to.equal(
-                0,
-                `Expected currency atomic unit value to be zero, but was ${actual.units.atomic}`
-            );
-            // check "main" unit is defined and has expected decimals value
-            expect(actual.units[actual.ticker]).to.equal(
-                actual.base,
-                `Expected currency unit value for ${actual.ticker} to be ${actual.base}, but was ${
-                    actual.units[actual.ticker]
-                }`
-=======
                 `Expected currency base to be ${mockMetadataValues.decimals}, but was ${actual.decimals}`
->>>>>>> 9d1b9f24
             );
         });
     });
