--- conflicted
+++ resolved
@@ -19,7 +19,8 @@
     let api: ApiPromise;
     let issueAPI: IssueAPI;
     let requestResult: RequestResult;
-    let keyring: Keyring; 
+    let keyring: Keyring;
+
     // alice is the root account
     let alice: KeyringPair;
     const registry: TypeRegistry = new TypeRegistry();
@@ -27,16 +28,10 @@
     const randomDecodedAccountId = "0xD5D5D5D5D5D5D5D5D5D5D5D5D5D5D5D5D5D5D5D5D5D5D5D5D5D5D5D5D5D5D5D5";
 
     describe("request", () => {
-
         beforeEach(async () => {
-<<<<<<< HEAD
-            api = await createAPI(defaultEndpoint);
-            issueAPI = new IssueAPI(api);
-=======
             const defaultEndpoint = "ws://127.0.0.1:9944";
             api = await createPolkadotAPI(defaultEndpoint);
             issueAPI = new DefaultIssueAPI(api);
->>>>>>> d651816e
         });
 
         afterEach(() => {
@@ -49,29 +44,9 @@
         });
     });
 
-<<<<<<< HEAD
-    describe("execute", () => {
-        beforeEach(async () => {
-            api = await createAPI(defaultEndpoint);
-            keyring = new Keyring({ type: 'sr25519' });
-            alice = keyring.addFromUri("//Alice");
-            let mockManager = ImportMock.mockClass(VaultsAPI);
-            mockManager.mock("selectRandomVault", <Vault> { id:
-                new GenericAccountId(
-                    registry, 
-                    randomDecodedAccountId
-                ) 
-            });
-            issueAPI = new IssueAPI(api);
-=======
     describe.skip("execute", () => {
         let api: ApiPromise;
         let issueAPI: IssueAPI;
-        let requestResult: RequestResult;
-        let alice: KeyringPair;
-        let bob: KeyringPair;
-        let keyring: Keyring;
-        let registry: TypeRegistry;
 
         beforeEach(async () => {
             // api = await createAPI("mock", false);
@@ -81,13 +56,11 @@
 
             // Alice is also the root account
             alice = keyring.addFromUri("//Alice");
-            bob = keyring.addFromUri("//Bob");
-            registry = new TypeRegistry();
-            const decodedAccountId = "0xD5D5D5D5D5D5D5D5D5D5D5D5D5D5D5D5D5D5D5D5D5D5D5D5D5D5D5D5D5D5D5D5";
             const mockManager = ImportMock.mockClass(VaultsAPI);
-            mockManager.mock("selectRandomVault", <Vault>{ id: new GenericAccountId(registry, decodedAccountId) });
+            mockManager.mock("selectRandomVault", <Vault>{
+                id: new GenericAccountId(registry, randomDecodedAccountId),
+            });
             issueAPI = new DefaultIssueAPI(api);
->>>>>>> d651816e
         });
 
         afterEach(() => {
@@ -127,43 +100,21 @@
         return new Promise((resolve) => setTimeout(resolve, ms));
     }
 
-<<<<<<< HEAD
-    describe("cancel", () => { 
-
-        beforeEach(async () => {
-            api = await createAPI(defaultEndpoint);
-            let mockManager = ImportMock.mockClass(VaultsAPI);
-            mockManager.mock("selectRandomVault", <Vault> { id:
-                new GenericAccountId(
-                    registry, 
-                    randomDecodedAccountId
-                ) 
-            });
-            issueAPI = new IssueAPI(api);
-=======
     describe.skip("cancel", () => {
         let api: ApiPromise;
         let issueAPI: IssueAPI;
-        let requestResult: RequestResult;
-        let alice: KeyringPair;
-        let bob: KeyringPair;
-        let keyring: Keyring;
-        let registry: TypeRegistry;
 
         beforeEach(async () => {
-            const defaultEndpoint = "ws://127.0.0.1:9944";
             api = await createPolkadotAPI(defaultEndpoint);
             keyring = new Keyring({ type: "sr25519" });
 
             // Alice is also the root account
             alice = keyring.addFromUri("//Alice");
-            bob = keyring.addFromUri("//Bob");
-            registry = new TypeRegistry();
-            const decodedAccountId = "0xD5D5D5D5D5D5D5D5D5D5D5D5D5D5D5D5D5D5D5D5D5D5D5D5D5D5D5D5D5D5D5D5";
             const mockManager = ImportMock.mockClass(VaultsAPI);
-            mockManager.mock("selectRandomVault", <Vault>{ id: new GenericAccountId(registry, decodedAccountId) });
+            mockManager.mock("selectRandomVault", <Vault>{
+                id: new GenericAccountId(registry, randomDecodedAccountId),
+            });
             issueAPI = new DefaultIssueAPI(api);
->>>>>>> d651816e
         });
 
         it("should cancel a request", async () => {
