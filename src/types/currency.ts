import {
    Polkadot,
    Kusama,
    Currency,
    InterBtc,
    KBtc,
    InterBtcAmount,
    KBtcAmount,
    Kintsugi,
    Interlay,
    VoteInterlay,
    VoteKintsugi,
    MonetaryAmount,
} from "@interlay/monetary-js";
import { EscrowLockedBalance, OrmlTokensAccountData } from "@polkadot/types/lookup";
import { BigSource } from "big.js";
import { newMonetaryAmount } from "../utils";

export enum CurrencyIdLiteral {
    DOT = "DOT",
    INTERBTC = "IBTC",
    INTR = "INTR",
    KSM = "KSM",
    KBTC = "KBTC",
    KINT = "KINT",
}

export type WrappedIdLiteral = CurrencyIdLiteral.INTERBTC | CurrencyIdLiteral.KBTC;
export type GovernanceIdLiteral = CurrencyIdLiteral.INTR | CurrencyIdLiteral.KINT;
export type CollateralIdLiteral =
    | CurrencyIdLiteral.DOT
    | CurrencyIdLiteral.KSM
    | CurrencyIdLiteral.KINT
    | CurrencyIdLiteral.INTR;

const CollateralCurrency = [Polkadot, Kusama, Interlay, Kintsugi] as const;
type CollateralCurrency = typeof CollateralCurrency[number];

export type ForeignAsset = Currency & {foreignAsset: { id: number; coingeckoId: string }};
export type LendToken = Currency & {lendToken: { id: number }}; 
export type CollateralCurrencyExt = CollateralCurrency | ForeignAsset | LendToken;
export type CurrencyExt = Currency | ForeignAsset | LendToken;

export const WrappedCurrency = [InterBtc, KBtc];
export type WrappedCurrency = typeof WrappedCurrency[number];

export const WrappedAmount = [InterBtcAmount, KBtcAmount];
export type WrappedAmount = typeof WrappedAmount[number];

export const GovernanceCurrency = [Interlay, Kintsugi];
export type GovernanceCurrency = typeof GovernanceCurrency[number];

export const VotingCurrency = [VoteInterlay, VoteKintsugi];
export type VotingCurrency = typeof VotingCurrency[number];

export type StakedBalance = {
    amount: MonetaryAmount<GovernanceCurrency>;
    endBlock: number;
};

<<<<<<< HEAD
export type RWEscrowPoint = {
    bias: BN;
    slope: BN;
    ts: BN;
};

type NativeCurrencyIdentifier = {
    token: string
}

type ForeignAssetIdentifier = {
    foreignAsset: number
}

type LendTokenIdentifier = {
    lendToken: number
}

export type CurrencyIdentifier = NativeCurrencyIdentifier | ForeignAssetIdentifier | LendTokenIdentifier;

export function parseEscrowPoint(e: EscrowPoint): RWEscrowPoint {
    return {
        bias: e.bias.toBn(),
        slope: e.slope.toBn(),
        ts: e.ts.toBn(),
    };
}

=======
>>>>>>> 42795480
export class ChainBalance {
    free: MonetaryAmount<CurrencyExt>;
    transferable: MonetaryAmount<CurrencyExt>;
    reserved: MonetaryAmount<CurrencyExt>;
    currency: CurrencyExt;

    constructor(currency: CurrencyExt, free?: BigSource, transferable?: BigSource, reserved?: BigSource) {
        this.currency = currency;
        this.free = newMonetaryAmount(free || 0, currency);
        this.transferable = newMonetaryAmount(transferable || 0, currency);
        this.reserved = newMonetaryAmount(reserved || 0, currency);
    }

    /*
        First stringifies the `MonetaryAmount`s, then the entire object.
        Allows for simple comparison in tests.
    */
    toString(): string {
        const stringifiedChainBalance = Object.fromEntries(Object.entries(this).map(([k, v]) => [k, v.toString()]));
        return JSON.stringify(stringifiedChainBalance);
    }
}

export function parseOrmlTokensAccountData(data: OrmlTokensAccountData, currency: CurrencyExt): ChainBalance {
    return new ChainBalance(
        currency,
        data.free.toString(),
        data.free.sub(data.frozen).toString(),
        data.reserved.toString()
    );
}

export function parseEscrowLockedBalance(
    governanceCurrency: GovernanceCurrency,
    escrowLockedBalance: EscrowLockedBalance
): StakedBalance {
    return {
        amount: newMonetaryAmount(escrowLockedBalance.amount.toString(), governanceCurrency),
        endBlock: escrowLockedBalance.end.toNumber(),
    };
}<|MERGE_RESOLUTION|>--- conflicted
+++ resolved
@@ -58,13 +58,6 @@
     endBlock: number;
 };
 
-<<<<<<< HEAD
-export type RWEscrowPoint = {
-    bias: BN;
-    slope: BN;
-    ts: BN;
-};
-
 type NativeCurrencyIdentifier = {
     token: string
 }
@@ -79,16 +72,6 @@
 
 export type CurrencyIdentifier = NativeCurrencyIdentifier | ForeignAssetIdentifier | LendTokenIdentifier;
 
-export function parseEscrowPoint(e: EscrowPoint): RWEscrowPoint {
-    return {
-        bias: e.bias.toBn(),
-        slope: e.slope.toBn(),
-        ts: e.ts.toBn(),
-    };
-}
-
-=======
->>>>>>> 42795480
 export class ChainBalance {
     free: MonetaryAmount<CurrencyExt>;
     transferable: MonetaryAmount<CurrencyExt>;
