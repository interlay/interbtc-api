import { Hash, EventRecord } from "@polkadot/types/interfaces";
import { ApiTypes, AugmentedEvent } from "@polkadot/api/types";
import type { AnyTuple } from "@polkadot/types/types";
import { ApiPromise } from "@polkadot/api";
import { KeyringPair } from "@polkadot/keyring/types";
import { BitcoinAmount, BitcoinUnit, Currency, InterBtcAmount, MonetaryAmount } from "@interlay/monetary-js";
import { InterbtcPrimitivesVaultId } from "@polkadot/types/lookup";

import { newAccountId } from "../utils";
import { DefaultInterBtcApi } from "../interbtc-api";
import { BitcoinCoreClient } from "./bitcoin-core-client";
import { stripHexPrefix } from "../utils/encoding";
import { BTCRelayAPI } from "../parachain";
import {
    currencyIdToLiteral,
    GovernanceCurrency,
    Issue,
    IssueStatus,
    Redeem,
    RedeemStatus,
    WrappedCurrency,
} from "../types";
import { BitcoinNetwork } from "../types/bitcoinTypes";
import { waitForBlockFinalization } from "./bitcoin";
import { newMonetaryAmount } from "./currency";
import { InterBtcApi } from "..";

export const SLEEP_TIME_MS = 1000;

export interface IssueResult<U extends BitcoinUnit> {
    request: Issue;
    initialWrappedTokenBalance: MonetaryAmount<Currency<U>, U>;
    finalWrappedTokenBalance: MonetaryAmount<Currency<U>, U>;
}

export enum ExecuteRedeem {
    False,
    Manually,
    Auto,
}

/**
 * @param events The EventRecord array returned after sending a transaction
 * @param methodToCheck The name of the event method whose existence to check
 * @returns The id associated with the transaction. If the EventRecord array does not
 * contain required events, the function throws an error.
 */
export function getRequestIdsFromEvents(
    events: EventRecord[],
    eventToFind: AugmentedEvent<ApiTypes, AnyTuple>,
    api: ApiPromise
): Hash[] {
    const ids = new Array<Hash>();
    for (const { event } of events) {
        if (eventToFind.is(event)) {
            // the redeem id has type H256 and is the first item of the event data array
            const id = api.createType("Hash", event.data[0]);
            ids.push(id);
        }
    }

    if (ids.length > 0) return ids;
    throw new Error("Transaction failed");
}

/**
 * Given a list of vaults with availabilities (e.g. collateral for issue, tokens
 * for redeem) and an amount to allocate, selects one or more vaults to fulfil
 * the request.
 * If the amount cannot be allocated by a single vault, greedily selects the vault
 * with highest available amount and tries again for the remainder. If at leaast
 * one vault can fulfil a request alone, a random one among them is selected.
 **/
export function allocateAmountsToVaults<U extends BitcoinUnit>(
    vaultsWithAvailableAmounts: Map<InterbtcPrimitivesVaultId, MonetaryAmount<Currency<U>, U>>,
    amountToAllocate: MonetaryAmount<Currency<U>, U>
): Map<InterbtcPrimitivesVaultId, MonetaryAmount<Currency<U>, U>> {
    const maxReservationPercent = 95; // don't reserve more than 95% of a vault's collateral
    const allocations = new Map<InterbtcPrimitivesVaultId, MonetaryAmount<Currency<U>, U>>();
    // iterable array in ascending order of issuing capacity:
    const vaultsArray = [...vaultsWithAvailableAmounts.entries()]
        .reverse()
        .map(
            (entry) =>
                [entry[0], entry[1].div(100).mul(maxReservationPercent)] as [InterbtcPrimitivesVaultId, MonetaryAmount<Currency<U>, U>]
        );
    while (amountToAllocate.gt(newMonetaryAmount(0, amountToAllocate.currency))) {
        // find first vault that can fulfil request (or undefined if none)
        const firstSuitable = vaultsArray.findIndex(([_, available]) => available.gte(amountToAllocate));
        let vault, amount;
        if (firstSuitable !== -1) {
            // at least one vault can fulfil in full
            // select random vault able to fulfil request
            const range = vaultsArray.length - firstSuitable;
            const idx = Math.floor(Math.random() * range) + firstSuitable;
            vault = vaultsArray[idx][0];
            amount = amountToAllocate;
        } else {
            // else allocate greedily
            if (vaultsArray.length === 0) throw new Error("Insufficient capacity to fulfil request");
            // eslint-disable-next-line @typescript-eslint/no-non-null-assertion
            const largestVault = vaultsArray.pop()!; // length >= 1, so never undefined
            [vault, amount] = largestVault;
        }
        allocations.set(vault, amount);
        amountToAllocate = amountToAllocate.sub(amount);
    }
    return allocations;
}

export async function issueSingle(
    InterBtcApi: InterBtcApi,
    bitcoinCoreClient: BitcoinCoreClient,
    issuingAccount: KeyringPair,
    amount: MonetaryAmount<WrappedCurrency, BitcoinUnit>,
    vaultId?: InterbtcPrimitivesVaultId,
    autoExecute = true,
    triggerRefund = false,
    atomic = true
): Promise<IssueResult<BitcoinUnit>> {
    const prevAccount = InterBtcApi.account;
    try {
<<<<<<< HEAD
        InterBtcApi.setAccount(issuingAccount);
        const requesterAccountId = newAccountId(InterBtcApi.api, issuingAccount.address);
        const initialWrappedTokenBalance = await InterBtcApi.tokens.balance(amount.currency, requesterAccountId);
=======
        const interBtcApi = new DefaultInterBTCAPI(api, network, amount.currency, issuingAccount);

        const requesterAccountId = newAccountId(api, issuingAccount.address);
        const initialWrappedTokenBalance = (await interBtcApi.tokens.balance(amount.currency, requesterAccountId)).free;
>>>>>>> de8f56cf
        const blocksToMine = 3;

        const collateralIdLiteral = vaultId ? currencyIdToLiteral(vaultId.currencies.collateral) : undefined;
        const rawRequestResult = await InterBtcApi.issue.request(amount, vaultId?.accountId, collateralIdLiteral, atomic);
        if (rawRequestResult.length !== 1) {
            throw new Error("More than one issue request created");
        }
        const issueRequest = rawRequestResult[0];

        let amountAsBtc = issueRequest.wrappedAmount.add(issueRequest.bridgeFee);
        if (triggerRefund) {
            // Send 1 more Btc than needed
            amountAsBtc = amountAsBtc.add(BitcoinAmount.from.BTC(1));
        } else if (autoExecute === false) {
            // Send 1 less Satoshi than requested
            // to trigger the user failsafe and disable auto-execution.
            const oneSatoshi = BitcoinAmount.from.Satoshi(1);
            amountAsBtc = amountAsBtc.sub(oneSatoshi);
        }

        // send btc tx
        const vaultBtcAddress = issueRequest.vaultWrappedAddress;
        if (vaultBtcAddress === undefined) {
            throw new Error("Undefined vault address returned from RequestIssue");
        }

        const txData = await bitcoinCoreClient.sendBtcTxAndMine(vaultBtcAddress, amountAsBtc, blocksToMine);

        if (autoExecute === false) {
            console.log("Manually executing, waiting for relay to catchup");
            await waitForBlockFinalization(bitcoinCoreClient, InterBtcApi.btcRelay);
            // execute issue, assuming the selected vault has the `--no-issue-execution` flag enabled
            await InterBtcApi.issue.execute(issueRequest.id, txData.txid);
        } else {
            console.log("Auto-executing, waiting for vault to submit proof");
            // wait for vault to execute issue
            while ((await InterBtcApi.issue.getRequestById(issueRequest.id)).status !== IssueStatus.Completed) {
                await sleep(SLEEP_TIME_MS);
            }
        }

<<<<<<< HEAD
        const finalWrappedTokenBalance = await InterBtcApi.tokens.balance(amount.currency, requesterAccountId);
=======
        const finalWrappedTokenBalance = (await interBtcApi.tokens.balance(amount.currency, requesterAccountId)).free;
>>>>>>> de8f56cf
        return {
            request: issueRequest,
            initialWrappedTokenBalance,
            finalWrappedTokenBalance,
        };
    } catch (e) {
        // IssueCompleted errors occur when multiple vaults attempt to execute the same request
        return Promise.reject(new Error(`Issuing failed: ${e}`));
    } finally {
        if (prevAccount) {
            InterBtcApi.setAccount(prevAccount);
        }
    }
}

export function sleep(ms: number): Promise<void> {
    return new Promise((resolve) => setTimeout(resolve, ms));
}

export async function redeem(
    InterBtcApi: InterBtcApi,
    bitcoinCoreClient: BitcoinCoreClient,
    redeemingAccount: KeyringPair,
    amount: MonetaryAmount<WrappedCurrency, BitcoinUnit>,
    vaultId?: InterbtcPrimitivesVaultId,
    autoExecute = ExecuteRedeem.Auto,
    atomic = true,
    timeout = 5 * 60 * 1000,
    retries: number = 0
): Promise<Redeem> {
    const prevAccount = InterBtcApi.account;
    InterBtcApi.setAccount(redeemingAccount);
    const btcAddress = "bcrt1qujs29q4gkyn2uj6y570xl460p4y43ruayxu8ry";
    const [redeemRequest] = await InterBtcApi.redeem.request(
        amount,
        btcAddress,
        vaultId,
        atomic,
        retries
    );

    switch (autoExecute) {
        case ExecuteRedeem.Manually: {
            const opreturnData = stripHexPrefix(redeemRequest.id.toString());
            const btcTxId = await InterBtcApi.electrsAPI.waitForOpreturn(opreturnData, timeout, 5000).catch((_) => {
                throw new Error("Redeem request was not executed, timeout expired");
            });
            // Even if the tx was found, the block needs to be relayed to the parachain before `execute` can be called.
            await waitForBlockFinalization(bitcoinCoreClient, InterBtcApi.btcRelay);

            // manually execute issue
            await InterBtcApi.redeem.execute(redeemRequest.id.toString(), btcTxId);
            break;
        }
        case ExecuteRedeem.Auto: {
            // wait for vault to execute issue
            while ((await InterBtcApi.redeem.getRequestById(redeemRequest.id)).status !== RedeemStatus.Completed) {
                await sleep(SLEEP_TIME_MS);
            }
            break;
        }
    }
    return redeemRequest;
}

export async function issueAndRedeem(
    InterBtcApi: InterBtcApi,
    bitcoinCoreClient: BitcoinCoreClient,
    account: KeyringPair,
    vaultId?: InterbtcPrimitivesVaultId,
    issueAmount: MonetaryAmount<WrappedCurrency, BitcoinUnit> = InterBtcAmount.from.BTC(0.1),
    redeemAmount: MonetaryAmount<WrappedCurrency, BitcoinUnit> = InterBtcAmount.from.BTC(0.009),
    autoExecuteIssue = true,
    autoExecuteRedeem = ExecuteRedeem.Auto,
    triggerRefund = false,
    atomic = true
): Promise<[Issue, Redeem]> {
    const issueResult = await issueSingle(
        InterBtcApi,
        bitcoinCoreClient,
        account,
        issueAmount,
        vaultId,
        autoExecuteIssue,
        triggerRefund,
        atomic
    );

    const redeemRequest = await redeem(
        InterBtcApi,
        bitcoinCoreClient,
        account,
        redeemAmount,
        issueResult.request.vaultId,
        autoExecuteRedeem,
        atomic
    );
    return [issueResult.request, redeemRequest];
}<|MERGE_RESOLUTION|>--- conflicted
+++ resolved
@@ -7,20 +7,16 @@
 import { InterbtcPrimitivesVaultId } from "@polkadot/types/lookup";
 
 import { newAccountId } from "../utils";
-import { DefaultInterBtcApi } from "../interbtc-api";
 import { BitcoinCoreClient } from "./bitcoin-core-client";
 import { stripHexPrefix } from "../utils/encoding";
-import { BTCRelayAPI } from "../parachain";
 import {
     currencyIdToLiteral,
-    GovernanceCurrency,
     Issue,
     IssueStatus,
     Redeem,
     RedeemStatus,
     WrappedCurrency,
 } from "../types";
-import { BitcoinNetwork } from "../types/bitcoinTypes";
 import { waitForBlockFinalization } from "./bitcoin";
 import { newMonetaryAmount } from "./currency";
 import { InterBtcApi } from "..";
@@ -109,7 +105,7 @@
 }
 
 export async function issueSingle(
-    InterBtcApi: InterBtcApi,
+    interBtcApi: InterBtcApi,
     bitcoinCoreClient: BitcoinCoreClient,
     issuingAccount: KeyringPair,
     amount: MonetaryAmount<WrappedCurrency, BitcoinUnit>,
@@ -118,22 +114,14 @@
     triggerRefund = false,
     atomic = true
 ): Promise<IssueResult<BitcoinUnit>> {
-    const prevAccount = InterBtcApi.account;
+    const prevAccount = interBtcApi.account;
     try {
-<<<<<<< HEAD
-        InterBtcApi.setAccount(issuingAccount);
-        const requesterAccountId = newAccountId(InterBtcApi.api, issuingAccount.address);
-        const initialWrappedTokenBalance = await InterBtcApi.tokens.balance(amount.currency, requesterAccountId);
-=======
-        const interBtcApi = new DefaultInterBTCAPI(api, network, amount.currency, issuingAccount);
-
-        const requesterAccountId = newAccountId(api, issuingAccount.address);
+        const requesterAccountId = newAccountId(interBtcApi.api, issuingAccount.address);
         const initialWrappedTokenBalance = (await interBtcApi.tokens.balance(amount.currency, requesterAccountId)).free;
->>>>>>> de8f56cf
         const blocksToMine = 3;
 
         const collateralIdLiteral = vaultId ? currencyIdToLiteral(vaultId.currencies.collateral) : undefined;
-        const rawRequestResult = await InterBtcApi.issue.request(amount, vaultId?.accountId, collateralIdLiteral, atomic);
+        const rawRequestResult = await interBtcApi.issue.request(amount, vaultId?.accountId, collateralIdLiteral, atomic);
         if (rawRequestResult.length !== 1) {
             throw new Error("More than one issue request created");
         }
@@ -160,22 +148,18 @@
 
         if (autoExecute === false) {
             console.log("Manually executing, waiting for relay to catchup");
-            await waitForBlockFinalization(bitcoinCoreClient, InterBtcApi.btcRelay);
+            await waitForBlockFinalization(bitcoinCoreClient, interBtcApi.btcRelay);
             // execute issue, assuming the selected vault has the `--no-issue-execution` flag enabled
-            await InterBtcApi.issue.execute(issueRequest.id, txData.txid);
+            await interBtcApi.issue.execute(issueRequest.id, txData.txid);
         } else {
             console.log("Auto-executing, waiting for vault to submit proof");
             // wait for vault to execute issue
-            while ((await InterBtcApi.issue.getRequestById(issueRequest.id)).status !== IssueStatus.Completed) {
+            while ((await interBtcApi.issue.getRequestById(issueRequest.id)).status !== IssueStatus.Completed) {
                 await sleep(SLEEP_TIME_MS);
             }
         }
 
-<<<<<<< HEAD
-        const finalWrappedTokenBalance = await InterBtcApi.tokens.balance(amount.currency, requesterAccountId);
-=======
         const finalWrappedTokenBalance = (await interBtcApi.tokens.balance(amount.currency, requesterAccountId)).free;
->>>>>>> de8f56cf
         return {
             request: issueRequest,
             initialWrappedTokenBalance,
@@ -186,7 +170,7 @@
         return Promise.reject(new Error(`Issuing failed: ${e}`));
     } finally {
         if (prevAccount) {
-            InterBtcApi.setAccount(prevAccount);
+            interBtcApi.setAccount(prevAccount);
         }
     }
 }
