import { ApiPromise } from "@polkadot/api";
import { KeyringPair } from "@polkadot/keyring/types";
import Big from "big.js";

<<<<<<< HEAD
import { btcToSat, satToBTC, IssueRequestExt, getBitcoinNetwork, DefaultFeeAPI } from "..";
=======
import { satToBTC, IssueRequestExt, getBitcoinNetwork } from "..";
>>>>>>> 54d4ba92
import { ElectrsAPI } from "../external/electrs";
import { DefaultCollateralAPI } from "../parachain/collateral";
import { IssueRequestResult, DefaultIssueAPI } from "../parachain/issue";
import { DefaultTreasuryAPI } from "../parachain/treasury";
import { BitcoinCoreClient } from "./bitcoin-core-client";

export interface IssueResult {
    request: IssueRequestResult;
    initialDotBalance: Big;
    finalDotBalance: Big;
    initialPolkaBtcBalance: Big;
    finalPolkaBtcBalance: Big;
}

export async function issueSingle(
    api: ApiPromise,
    electrsAPI: ElectrsAPI,
    bitcoinCoreClient: BitcoinCoreClient,
    issuingAccount: KeyringPair,
    amount: Big,
    vaultAddress?: string,
    autoExecute = true,
    triggerRefund = false,
    network = "regtest",
    atomic = true
): Promise<IssueResult> {
    const treasuryAPI = new DefaultTreasuryAPI(api);
    const bitcoinjsNetwork = getBitcoinNetwork(network);
    const issueAPI = new DefaultIssueAPI(api, bitcoinjsNetwork, electrsAPI);
    const collateralAPI = new DefaultCollateralAPI(api);

    issueAPI.setAccount(issuingAccount);
    const requesterAccountId = api.createType("AccountId", issuingAccount.address);
    const initialBalanceDOT = await collateralAPI.balance(requesterAccountId);
    const initialBalancePolkaBTC = await treasuryAPI.balance(requesterAccountId);
    const blocksToMine = 3;

    // request issue
<<<<<<< HEAD
    const amountAsSatoshi = api.createType("Balance", btcToSat(amount.toString()));
    let rawRequestResult;
    if (vaultAddress) {
        const feeAPI = new DefaultFeeAPI(api);
        const griefingCollateralRate = await feeAPI.getIssueGriefingCollateralRate();
        const vaultAccountId = api.createType("AccountId", vaultAddress);
        rawRequestResult = await issueAPI.requestAdvanced(
            new Map([[vaultAccountId, amountAsSatoshi]]),
            griefingCollateralRate,
            atomic
        );
    } else {
        rawRequestResult = await issueAPI.request(amountAsSatoshi, { atomic });
    }
    if (rawRequestResult.length !== 1) {
        throw new Error("More than one issue request created");
    }
    const requestResult = rawRequestResult[0];
=======
    const requestResult = await issueAPI.request(amount, vaultAccountId);
>>>>>>> 54d4ba92
    let issueRequest;
    try {
        issueRequest = await issueAPI.getRequestById(requestResult.id);
    } catch (e) {
        // IssueCompleted errors occur when multiple vaults attempt to execute the same request
        console.log(e);
    }

    let amountAsBtc = new Big(
        satToBTC((issueRequest as IssueRequestExt).amount.add((issueRequest as IssueRequestExt).fee).toString())
    );

    if (triggerRefund) {
        // Send 1 more Btc than needed
        amountAsBtc = amountAsBtc.add(1);
    }

    // send btc tx
    const vaultBtcAddress = requestResult.issueRequest.btc_address;
    if (vaultBtcAddress === undefined) {
        throw new Error("Undefined vault address returned from RequestIssue");
    }

    const txData = await bitcoinCoreClient.sendBtcTxAndMine(vaultBtcAddress, amountAsBtc, blocksToMine);

    if (autoExecute === false) {
        // execute issue, assuming the selected vault has the `--no-issue-execution` flag enabled
        await issueAPI.execute(requestResult.id.toString(), txData.txid);
    } else {
        // wait for vault to execute issue
        while (!(await issueAPI.getRequestById(requestResult.id)).status.isCompleted) {
            await sleep(1000);
        }
    }

    const [finalBalancePolkaBTC, finalBalanceDOT] = await Promise.all([
        treasuryAPI.balance(requesterAccountId),
        collateralAPI.balance(requesterAccountId),
    ]);
    return {
        request: requestResult,
        initialDotBalance: initialBalanceDOT,
        finalDotBalance: finalBalanceDOT,
        initialPolkaBtcBalance: initialBalancePolkaBTC,
        finalPolkaBtcBalance: finalBalancePolkaBTC,
    };
}

export function sleep(ms: number): Promise<void> {
    return new Promise((resolve) => setTimeout(resolve, ms));
}
<|MERGE_RESOLUTION|>--- conflicted
+++ resolved
@@ -2,11 +2,7 @@
 import { KeyringPair } from "@polkadot/keyring/types";
 import Big from "big.js";
 
-<<<<<<< HEAD
-import { btcToSat, satToBTC, IssueRequestExt, getBitcoinNetwork, DefaultFeeAPI } from "..";
-=======
 import { satToBTC, IssueRequestExt, getBitcoinNetwork } from "..";
->>>>>>> 54d4ba92
 import { ElectrsAPI } from "../external/electrs";
 import { DefaultCollateralAPI } from "../parachain/collateral";
 import { IssueRequestResult, DefaultIssueAPI } from "../parachain/issue";
@@ -45,28 +41,20 @@
     const blocksToMine = 3;
 
     // request issue
-<<<<<<< HEAD
-    const amountAsSatoshi = api.createType("Balance", btcToSat(amount.toString()));
     let rawRequestResult;
     if (vaultAddress) {
-        const feeAPI = new DefaultFeeAPI(api);
-        const griefingCollateralRate = await feeAPI.getIssueGriefingCollateralRate();
         const vaultAccountId = api.createType("AccountId", vaultAddress);
         rawRequestResult = await issueAPI.requestAdvanced(
-            new Map([[vaultAccountId, amountAsSatoshi]]),
-            griefingCollateralRate,
+            new Map([[vaultAccountId, amount]]),
             atomic
         );
     } else {
-        rawRequestResult = await issueAPI.request(amountAsSatoshi, { atomic });
+        rawRequestResult = await issueAPI.request(amount, { atomic });
     }
     if (rawRequestResult.length !== 1) {
         throw new Error("More than one issue request created");
     }
     const requestResult = rawRequestResult[0];
-=======
-    const requestResult = await issueAPI.request(amount, vaultAccountId);
->>>>>>> 54d4ba92
     let issueRequest;
     try {
         issueRequest = await issueAPI.getRequestById(requestResult.id);
