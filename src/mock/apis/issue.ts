--- conflicted
+++ resolved
@@ -90,16 +90,15 @@
         };
     }
 
-<<<<<<< HEAD
     isExecutionSucessful(_events: EventRecord[]): boolean {
         return false;
-=======
+    }
+    
     async getFeesToPay(_amount: PolkaBTC): Promise<PolkaBTC> {
         return new BN(11) as PolkaBTC;
     }
 
     async getFeePercentage(): Promise<number> {
         return 5.3;
->>>>>>> 2f10ad8e
     }
 }