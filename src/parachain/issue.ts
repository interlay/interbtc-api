import { ApiPromise } from "@polkadot/api";
import { AddressOrPair, SubmittableExtrinsic } from "@polkadot/api/submittable/types";
import { Bytes } from "@polkadot/types";
import { AccountId, H256, Hash, EventRecord } from "@polkadot/types/interfaces";
import { Network } from "bitcoinjs-lib";
import Big from "big.js";

import { IssueRequest } from "../interfaces/default";
import { DefaultVaultsAPI, VaultsAPI } from "./vaults";
import {
    decodeFixedPointType,
    roundUpBtcToNearestSatoshi,
    encodeParachainRequest,
    getTxProof,
    btcToSat,
    dotToPlanck,
} from "../utils";
import { DefaultFeeAPI, FeeAPI } from "./fee";
import {allocateAmountsToVaults, getRequestIdsFromEvents, RequestOptions} from "../utils/issueRedeem";
import { ElectrsAPI } from "../external";
import { DefaultTransactionAPI, TransactionAPI } from "./transaction";

export type IssueRequestResult = { id: Hash; issueRequest: IssueRequestExt };
export type IssueLimits = { singleVaultMaxIssuable: Big; totalMaxIssuable: Big };

export interface IssueRequestExt extends Omit<IssueRequest, "btc_address"> {
    // network encoded btc address
    btc_address: string;
}

export function encodeIssueRequest(req: IssueRequest, network: Network): IssueRequestExt {
    return encodeParachainRequest<IssueRequest, IssueRequestExt>(req, network);
}

/**
 * @category PolkaBTC Bridge
 * The type Big represents DOT or PolkaBTC denominations,
 * while the type BN represents Planck or Satoshi denominations.
 */
export interface IssueAPI extends TransactionAPI {
    /**
     * Gets the threshold for issuing with a single vault, and the maximum total
     * issue request size. Additionally passes the list of vaults for caching.
     * @param vaults (optional) A list of the vaults available to issue from. If not provided, will fetch from the
     * parachain (incurring an extra request).
     * @returns An object of type {singleVault, maxTotal, vaultsCache}
     */
    getRequestLimits(vaults?: Map<AccountId, Big>): Promise<IssueLimits>;

    /**
     * Request issuing of PolkaBTC.
     * @param amountSat PolkaBTC amount (denoted in Satoshi) to issue.
     * @param options (optional): an object specifying
     * - atomic (optional) Whether the issue request should be handled atomically or not. Only makes a difference
     * if more than one vault is needed to fulfil it. Defaults to false.
     * - availableVaults (optional) A list of all vaults usable for issue. If not provided, will fetch from the parachain.
     * - retries (optional) Number of times to re-try issuing, if some of the requests fail. Defaults to 0.
     * @returns An array of type {issueId, issueRequest} if the requests succeeded. The function throws an error otherwise.
     */
    request(
        amountSat: Big,
        options?: RequestOptions
    ): Promise<IssueRequestResult[]>;

    /**
     * Send a batch of aggregated issue transactions (to one or more vaults)
     * @param amountsPerVault A mapping of vaults to issue from, and PolkaBTC amounts (in Satoshi) to issue using each vault
     * @param griefingCollateralRate The percentage of an issue request which must be locked as griefing collateral
     * (must correspond to the parachain property)
     * @param atomic Whether the issue request should be handled atomically or not. Only makes a difference if more than
     * one vault is needed to fulfil it.
     * @returns An array of type {issueId, vault} if the requests succeeded.
     * @throws Rejects the promise if none of the requests succeeded (or if at least one failed, when atomic=true).
     */
    requestAdvanced(
        amountsPerVault: Map<AccountId, Big>,
        atomic: boolean
    ): Promise<IssueRequestResult[]>;

    /**
     * Send an issue execution transaction
     * @remarks If `txId` is not set, the `merkleProof` and `rawTx` must both be set.
     *
     * @param issueId The ID returned by the issue request transaction
     * @param txId (Optional) The ID of the Bitcoin transaction that sends funds to the vault address.
     * @param merkleProof (Optional) The merkle inclusion proof of the Bitcoin transaction.
     * @param rawTx (Optional) The raw bytes of the Bitcoin transaction
     */
    execute(issueId: string, txId?: string, merkleProof?: Bytes, rawTx?: Bytes): Promise<void>;
    /**
     * Send an issue cancellation transaction. After the issue period has elapsed,
     * the issuance of PolkaBTC can be cancelled. As a result, the griefing collateral
     * of the requester will be slashed and sent to the vault that had prepared to issue.
     * @param issueId The ID returned by the issue request transaction
     */
    cancel(issueId: H256): Promise<void>;
    /**
     * @remarks Testnet utility function
     * @param blocks The time difference in number of blocks between an issue request is created
     * and required completion time by a user. The issue period has an upper limit
     * to prevent griefing of vault collateral.
     */
    setIssuePeriod(blocks: number): Promise<void>;
    /**
     *
     * @returns The time difference in number of blocks between an issue request is created
     * and required completion time by a user. The issue period has an upper limit
     * to prevent griefing of vault collateral.
     */
    getIssuePeriod(): Promise<number>;
    /**
     * Set an account to use when sending transactions from this API
     * @param account Keyring account
     */
    setAccount(account: AddressOrPair): void;
    /**
     * @returns An array containing the issue requests
     */
    list(): Promise<IssueRequestExt[]>;
    /**
     * @param account The ID of the account whose issue requests are to be retrieved
     * @returns A mapping from the issue request ID to the issue request object, corresponding to the requests of
     * the given account
     */
    mapForUser(account: AccountId): Promise<Map<H256, IssueRequestExt>>;
    /**
     * @param issueId The ID of the issue request to fetch
     * @returns An issue request object
     */
    getRequestById(issueId: H256): Promise<IssueRequestExt>;
    /**
     * @param issueId The IDs of the batch of issue request to fetch
     * @returns The issue request objects
     */
    getRequestsByIds(issueIds: H256[]): Promise<IssueRequestExt[]>;
    /**
     * @returns The fee charged for issuing. For instance, "0.005" stands for 0.5%
     */
    getFeeRate(): Promise<Big>;
    /**
     * @param amountBtc The amount, in BTC, for which to compute the issue fees
     * @returns The fees, in BTC
     */
    getFeesToPay(amountBtc: Big): Promise<Big>;
    /**
     * @param amountBtc The amount, in BTC, for which to compute the griefing collateral
     * @returns The griefing collateral, in BTC
     */
    getGriefingCollateral(amount: Big): Promise<Big>;
}

export class DefaultIssueAPI extends DefaultTransactionAPI implements IssueAPI  {
    private vaultsAPI: VaultsAPI;
    private feeAPI: FeeAPI;

    constructor(api: ApiPromise, private btcNetwork: Network, private electrsAPI: ElectrsAPI, account?: AddressOrPair) {
        super(api, account);
        this.vaultsAPI = new DefaultVaultsAPI(api, btcNetwork);
        this.feeAPI = new DefaultFeeAPI(api);
    }

    async getRequestLimits(vaults?: Map<AccountId, Big>): Promise<IssueLimits> {
        if (!vaults) vaults = await this.vaultsAPI.getVaultsWithIssuableTokens();
        const [singleVaultMaxIssuable, totalMaxIssuable] = [...vaults.entries()].reduce(
            ([singleVault, maxTotal], [_, vaultAvailable]) => {
                maxTotal = maxTotal.plus(vaultAvailable);
                singleVault = singleVault.gt(vaultAvailable)? singleVault : vaultAvailable;
                return [singleVault, maxTotal];
            },
            [new Big(0), new Big(0)]
        );
        return { singleVaultMaxIssuable, totalMaxIssuable };
    }

    /**
     * @param events The EventRecord array returned after sending an issue request transaction
     * @returns The issueId associated with the request. If the EventRecord array does not
     * contain issue request events, the function throws an error.
     */
    private getIssueIdsFromEvents(events: EventRecord[]): Hash[] {
        return getRequestIdsFromEvents(events, this.api.events.issue.RequestIssue, this.api);
    }

    async request(
        amount: Big,
        options?: {
            availableVaults?: Map<AccountId, Big>,
            atomic?: boolean,
            retries?: number,
        }
    ): Promise<IssueRequestResult[]> {
        try {
            const availableVaults = options?.availableVaults || await this.vaultsAPI.getVaultsWithIssuableTokens();
            const atomic = !!options?.atomic;
            const retries = options?.retries || 0;
            console.log("Available vaults on ISSUE:");
            [...availableVaults.entries()].map(([vaultId, amount]) => {
                console.log(`${amount.toString()} available with ${vaultId.toString()}`);
            });
            const amountsPerVault = allocateAmountsToVaults(availableVaults, amount);
            console.log("Allocated vaults on ISSUE:");
            [...amountsPerVault.entries()].map(([vaultId, amount]) => {
                console.log(`${amount.toString()} allocated to ${vaultId.toString()}`);
            });
            const result = await this.requestAdvanced(amountsPerVault, atomic);
            const successfulSum = result.reduce((sum, req) => sum.plus(req.issueRequest.amount.toString()), new Big(0));
            const remainder = amount.sub(successfulSum);
            if (remainder.eq(0) || retries === 0) return result;
            else {
                return (await this.request(remainder, {availableVaults, atomic, retries: retries - 1})).concat(result);
            }
        } catch (e) {
            return Promise.reject(e.message);
        }
    }

    async requestAdvanced(
        amountsPerVault: Map<AccountId, Big>,
        atomic: boolean
    ): Promise<IssueRequestResult[]> {
        const txes = new Array<SubmittableExtrinsic<"promise">>();
        console.log("USING VAULTS on ISSUE:");
        [...amountsPerVault.entries()].map(([vaultId, amount]) => {
            console.log(`Issuing ${amount.toString()} with vault ${vaultId.toString()}`);
        });
        for (const [vault, amount] of amountsPerVault) {
            const griefingCollateral = await this.getGriefingCollateral(amount);
            const amountSat = new Big(btcToSat(amount.toString()));
            const amountIssuing = this.api.createType("Issuing", amountSat.toString());
            console.log(`AAAAAAAAAAAAAAAAAAAAAAAAAA amountSat: ${amountSat.toString()}, to vaultId: ${vault.toString()}`);
            txes.push(this.api.tx.issue.requestIssue(amountIssuing, vault, dotToPlanck(griefingCollateral.toString()) as string));
        }
<<<<<<< HEAD
        const batch = (atomic ? this.api.tx.utility.batchAll : this.api.tx.utility.batch)(txes);
        console.log(`Total of ${txes.length} batched requests`);
        console.log(`Atomic: ${atomic}`);
=======
        const amountSat = this.api.createType("Wrapped", btcToSat(amount.toString()));
        const griefingCollateral = await this.getGriefingCollateral(amount);
        const requestIssueTx = this.api.tx.issue.requestIssue(amountSat, vaultId, dotToPlanck(griefingCollateral.toString()) as string);
        const result = await this.sendLogged(requestIssueTx, this.api.events.issue.RequestIssue);
>>>>>>> d5a8d976
        try {
            const result = await this.sendLogged(batch, this.api.events.issue.RequestIssue);
            const ids = this.getIssueIdsFromEvents(result.events);
            const issueRequests = await this.getRequestsByIds(ids);
            return ids.map((issueId, idx) => ({ id: issueId, issueRequest: issueRequests[idx] }));
        } catch (e) {
            return Promise.reject(e);
        }
    }

    async execute(requestId: string, btcTxId?: string, merkleProof?: Bytes, rawTx?: Bytes): Promise<void> {
        const parsedRequestId = this.api.createType("H256", requestId);
        [merkleProof, rawTx] = await getTxProof(this.electrsAPI, btcTxId, merkleProof, rawTx);
        const executeIssueTx = this.api.tx.issue.executeIssue(parsedRequestId, merkleProof, rawTx);
        await this.sendLogged(executeIssueTx, this.api.events.issue.ExecuteIssue);
    }

    async cancel(issueId: H256): Promise<void> {
        const cancelIssueTx = this.api.tx.issue.cancelIssue(issueId);
        await this.sendLogged(cancelIssueTx, this.api.events.issue.CancelIssue);
    }

    async setIssuePeriod(blocks: number): Promise<void> {
        const period = this.api.createType("BlockNumber", blocks);
        const tx = this.api.tx.sudo
            .sudo(
                this.api.tx.issue.setIssuePeriod(period)
            );
        await this.sendLogged(tx);
    }

    async getIssuePeriod(): Promise<number> {
        const blockNumber = await this.api.query.issue.issuePeriod();
        return blockNumber.toNumber();
    }

    async list(): Promise<IssueRequestExt[]> {
        const head = await this.api.rpc.chain.getFinalizedHead();
        const issueRequests = await this.api.query.issue.issueRequests.entriesAt(head);
        return issueRequests.map((v) => v[1]).map((req: IssueRequest) => encodeIssueRequest(req, this.btcNetwork));
    }

    async mapForUser(account: AccountId): Promise<Map<H256, IssueRequestExt>> {
        const issueRequestPairs: [H256, IssueRequest][] = await this.api.rpc.issue.getIssueRequests(account);
        const mapForUser: Map<H256, IssueRequestExt> = new Map<H256, IssueRequestExt>();
        issueRequestPairs.forEach((issueRequestPair) =>
            mapForUser.set(issueRequestPair[0], encodeIssueRequest(issueRequestPair[1], this.btcNetwork))
        );
        return mapForUser;
    }

    async getGriefingCollateral(amount: Big): Promise<Big> {
        const griefingCollateralRate = await this.feeAPI.getIssueGriefingCollateralRate();
        return await this.feeAPI.getGriefingCollateral(amount, griefingCollateralRate);
    }

    async getFeesToPay(amount: Big): Promise<Big> {
        const feePercentage = await this.getFeeRate();
        const feeBtc = amount.mul(feePercentage);
        return new Big(roundUpBtcToNearestSatoshi(feeBtc.toString()));
    }

    /**
     * @returns The fee charged for issuing. For instance, "0.005" stands for 0.5%
     */
    async getFeeRate(): Promise<Big> {
        const head = await this.api.rpc.chain.getFinalizedHead();
        const issueFee = await this.api.query.fee.issueFee.at(head);
        // TODO: return Big from decodeFixedPointType
        return new Big(decodeFixedPointType(issueFee));
    }

    async getRequestById(issueId: H256): Promise<IssueRequestExt> {
        return (await this.getRequestsByIds([issueId]))[0];
    }

    async getRequestsByIds(issueIds: H256[]): Promise<IssueRequestExt[]> {
        const head = await this.api.rpc.chain.getFinalizedHead();
        return Promise.all(
            issueIds.map(async (issueId) =>
                encodeIssueRequest(await this.api.query.issue.issueRequests.at(head, issueId), this.btcNetwork)
            )
        );
    }
}<|MERGE_RESOLUTION|>--- conflicted
+++ resolved
@@ -225,21 +225,16 @@
         });
         for (const [vault, amount] of amountsPerVault) {
             const griefingCollateral = await this.getGriefingCollateral(amount);
-            const amountSat = new Big(btcToSat(amount.toString()));
-            const amountIssuing = this.api.createType("Issuing", amountSat.toString());
-            console.log(`AAAAAAAAAAAAAAAAAAAAAAAAAA amountSat: ${amountSat.toString()}, to vaultId: ${vault.toString()}`);
-            txes.push(this.api.tx.issue.requestIssue(amountIssuing, vault, dotToPlanck(griefingCollateral.toString()) as string));
+            const amountWrapped = this.api.createType("Wrapped", btcToSat(amount.toString()));
+            console.log(`AAAAAAAAAAAAAAAAAAAAAAAAAA
+                amountSat: ${amountWrapped.toString()}
+                , to vaultId: ${vault.toString()}
+                , with griefing collateral: ${griefingCollateral.toString()}`);
+            txes.push(this.api.tx.issue.requestIssue(amountWrapped, vault, dotToPlanck(griefingCollateral.toString()) as string));
         }
-<<<<<<< HEAD
         const batch = (atomic ? this.api.tx.utility.batchAll : this.api.tx.utility.batch)(txes);
         console.log(`Total of ${txes.length} batched requests`);
         console.log(`Atomic: ${atomic}`);
-=======
-        const amountSat = this.api.createType("Wrapped", btcToSat(amount.toString()));
-        const griefingCollateral = await this.getGriefingCollateral(amount);
-        const requestIssueTx = this.api.tx.issue.requestIssue(amountSat, vaultId, dotToPlanck(griefingCollateral.toString()) as string);
-        const result = await this.sendLogged(requestIssueTx, this.api.events.issue.RequestIssue);
->>>>>>> d5a8d976
         try {
             const result = await this.sendLogged(batch, this.api.events.issue.RequestIssue);
             const ids = this.getIssueIdsFromEvents(result.events);
