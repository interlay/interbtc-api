--- conflicted
+++ resolved
@@ -13,17 +13,15 @@
     getTxProof,
     btcToSat,
     dotToPlanck,
-<<<<<<< HEAD
     allocateAmountsToVaults, 
-    getRequestIdsFromEvents
-=======
+    getRequestIdsFromEvents,
     satToBTC,
     stripHexPrefix,
     planckToDOT,
     encodeBtcAddress,
     storageKeyToFirstInner,
     ensureHashEncoded,
->>>>>>> 88f1c1f1
+    addHexPrefix,
 } from "../utils";
 import { DefaultFeeAPI, FeeAPI } from "./fee";
 import { ElectrsAPI } from "../external";
@@ -73,14 +71,9 @@
     getRequestLimits(vaults?: Map<AccountId, Big>): Promise<IssueLimits>;
 
     /**
-<<<<<<< HEAD
-     * Request issuing of PolkaBTC.
-     * @param amountSat PolkaBTC amount (denoted in Satoshi) to issue.
-     * @param vaultId (optional) ID of the vault to issue with.
-=======
      * Request issuing of InterBTC.
      * @param amount InterBTC amount (denoted in BTC) to issue.
->>>>>>> 88f1c1f1
+     * @param vaultId (optional) ID of the vault to issue with.
      * @param atomic (optional) Whether the issue request should be handled atomically or not. Only makes a difference
      * if more than one vault is needed to fulfil it. Defaults to false.
      * @param retries (optional) Number of times to re-try issuing, if some of the requests fail. Defaults to 0.
@@ -88,12 +81,8 @@
      * @returns An array of type {issueId, issueRequest} if the requests succeeded. The function throws an error otherwise.
      */
     request(
-<<<<<<< HEAD
-        amountSat: Big,
+        amount: Big,
         vaultId?: AccountId,
-=======
-        amount: Big,
->>>>>>> 88f1c1f1
         atomic?: boolean,
         retries?: number,
         availableVaults?: Map<AccountId, Big>
@@ -101,13 +90,7 @@
 
     /**
      * Send a batch of aggregated issue transactions (to one or more vaults)
-<<<<<<< HEAD
-     * @param amountsPerVault A mapping of vaults to issue from, and PolkaBTC amounts (in Satoshi) to issue using each vault
-=======
      * @param amountsPerVault A mapping of vaults to issue from, and InterBTC amounts (in Satoshi) to issue using each vault
-     * @param griefingCollateralRate The percentage of an issue request which must be locked as griefing collateral
-     * (must correspond to the parachain property)
->>>>>>> 88f1c1f1
      * @param atomic Whether the issue request should be handled atomically or not. Only makes a difference if more than
      * one vault is needed to fulfil it.
      * @returns An array of type {issueId, vault} if the requests succeeded.
@@ -222,17 +205,13 @@
         cachedVaults?: Map<AccountId, Big>
     ): Promise<Issue[]> {
         try {
-<<<<<<< HEAD
             if(vaultId) {
                 // If a vault account id is defined, request to issue with that vault only.
                 // Initialize the `amountsPerVault` map with a single entry,the (vaultId, amount) pair
                 const amountsPerVault = new Map<AccountId, Big>([[vaultId, amount]]);
                 return await this.requestAdvanced(amountsPerVault, atomic);
             }
-            const availableVaults = cachedVaults || await this.vaultsAPI.getVaultsWithIssuableTokens();
-=======
             const availableVaults = cachedVaults || (await this.vaultsAPI.getVaultsWithIssuableTokens());
->>>>>>> 88f1c1f1
             const amountsPerVault = allocateAmountsToVaults(availableVaults, amount);
             const result = await this.requestAdvanced(amountsPerVault, atomic);
             const successfulSum = result.reduce((sum, req) => sum.plus(req.amountInterBTC), new Big(0));
@@ -274,14 +253,9 @@
         await this.sendLogged(executeIssueTx, this.api.events.issue.ExecuteIssue);
     }
 
-<<<<<<< HEAD
     async cancel(requestId: string): Promise<void> {
-        const parsedRequestId = this.api.createType("H256", requestId);
+        const parsedRequestId = this.api.createType("H256", addHexPrefix(requestId));
         const cancelIssueTx = this.api.tx.issue.cancelIssue(parsedRequestId);
-=======
-    async cancel(issueId: H256 | string): Promise<void> {
-        const cancelIssueTx = this.api.tx.issue.cancelIssue(issueId);
->>>>>>> 88f1c1f1
         await this.sendLogged(cancelIssueTx, this.api.events.issue.CancelIssue);
     }
 
