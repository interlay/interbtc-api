import { ApiPromise } from "@polkadot/api";
<<<<<<< HEAD
import { AddressOrPair, SubmittableExtrinsic } from "@polkadot/api/submittable/types";
import { AccountId, H256, Hash } from "@polkadot/types/interfaces";
import { EventRecord } from "@polkadot/types/interfaces/system";
import { Bytes } from "@polkadot/types/primitive";
import { H256Le, IssueRequest, PolkaBTC } from "../interfaces/default";
=======
import { AddressOrPair } from "@polkadot/api/types";
import { Bytes } from "@polkadot/types";
import { AccountId, H256, Hash, EventRecord } from "@polkadot/types/interfaces";
import { Network } from "bitcoinjs-lib";
import Big from "big.js";

import { DOT, IssueRequest, PolkaBTC } from "../interfaces/default";
>>>>>>> e556a1c5
import { DefaultVaultsAPI, VaultsAPI } from "./vaults";
import {
    pagedIterator,
    decodeFixedPointType,
    roundUpBtcToNearestSatoshi,
    encodeParachainRequest,
} from "../utils";
import { DefaultFeeAPI, FeeAPI } from "./fee";
<<<<<<< HEAD
import BN from "bn.js";
import {allocateAmountsToVaults, getRequestIdsFromEvents, RequestOptions} from "../utils/issueRedeem";
=======
import { ElectrsAPI } from "../external";
import { DefaultTransactionAPI, TransactionAPI } from "./transaction";
>>>>>>> e556a1c5

export type IssueRequestResult = { id: Hash; issueRequest: IssueRequestExt };
export type IssueLimits = { singleVaultMaxIssuable: BN; totalMaxIssuable: BN };

export interface IssueRequestExt extends Omit<IssueRequest, "btc_address"> {
    // network encoded btc address
    btc_address: string;
}

export function encodeIssueRequest(req: IssueRequest, network: Network): IssueRequestExt {
    return encodeParachainRequest<IssueRequest, IssueRequestExt>(req, network);
}

/**
 * @category PolkaBTC Bridge
 * The type Big represents DOT or PolkaBTC denominations,
 * while the type BN represents Planck or Satoshi denominations.
 */
export interface IssueAPI extends TransactionAPI {
    /**
     * Gets the threshold for issuing with a single vault, and the maximum total
     * issue request size. Additionally passes the list of vaults for caching.
     * @param vaults (optional) A list of the vaults available to issue from. If not provided, will fetch from the
     * parachain (incurring an extra request).
     * @returns An object of type {singleVault, maxTotal, vaultsCache}
     */
    getRequestLimits(vaults?: Map<AccountId, BN>): Promise<IssueLimits>;

    /**
     * Request issuing of PolkaBTC.
     * @param amountSat PolkaBTC amount (denoted in Satoshi) to issue.
     * @param options (optional): an object specifying
     * - atomic (optional) Whether the issue request should be handled atomically or not. Only makes a difference
     * if more than one vault is needed to fulfil it. Defaults to false.
     * - availableVaults (optional) A list of all vaults usable for issue. If not provided, will fetch from the parachain.
     * - retries (optional) Number of times to re-try issuing, if some of the requests fail. Defaults to 0.
     * @returns An array of type {issueId, issueRequest} if the requests succeeded. The function throws an error otherwise.
     */
    request(
        amountSat: BN,
        options?: RequestOptions
    ): Promise<IssueRequestResult[]>;

    /**
     * Send a batch of aggregated issue transactions (to one or more vaults)
     * @param amountsPerVault A mapping of vaults to issue from, and PolkaBTC amounts (in Satoshi) to issue using each vault
     * @param griefingCollateralRate The percentage of an issue request which must be locked as griefing collateral
     * (must correspond to the parachain property)
     * @param atomic Whether the issue request should be handled atomically or not. Only makes a difference if more than
     * one vault is needed to fulfil it.
     * @returns An array of type {issueId, vault} if the requests succeeded.
     * @throws Rejects the promise if none of the requests succeeded (or if at least one failed, when atomic=true).
     */
    requestAdvanced(
        amountsPerVault: Map<AccountId, BN>,
        griefingCollateralRate: Big,
        atomic: boolean
    ): Promise<IssueRequestResult[]>;

    /**
     * Send an issue execution transaction
     * @remarks Both `merkleProof` and `rawTx` must be passed for them to be used and not overwritten
     * by data from the Blockstream API.
     * 
     * @param issueId The ID returned by the issue request transaction
     * @param txId The ID of the Bitcoin transaction that sends funds to the vault address
     * @param merkleProof (Optional) The merkle inclusion proof of the Bitcoin transaction. 
     * @param rawTx (Optional) The raw bytes of the Bitcoin transaction
     */
    execute(issueId: string, txId: string, merkleProof?: Bytes, rawTx?: Bytes): Promise<void>;
    /**
     * Send an issue cancellation transaction. After the issue period has elapsed,
     * the issuance of PolkaBTC can be cancelled. As a result, the griefing collateral
     * of the requester will be slashed and sent to the vault that had prepared to issue.
     * @param issueId The ID returned by the issue request transaction
     */
    cancel(issueId: H256): Promise<void>;
    /**
     * @remarks Testnet utility function
     * @param blocks The time difference in number of blocks between an issue request is created
     * and required completion time by a user. The issue period has an upper limit
     * to prevent griefing of vault collateral.
     */
    setIssuePeriod(blocks: number): Promise<void>;
    /**
     * 
     * @returns The time difference in number of blocks between an issue request is created
     * and required completion time by a user. The issue period has an upper limit
     * to prevent griefing of vault collateral.
     */
    getIssuePeriod(): Promise<number>;
    /**
     * Set an account to use when sending transactions from this API
     * @param account Keyring account
     */
    setAccount(account: AddressOrPair): void;
    /**
     * @returns An array containing the issue requests
     */
    list(): Promise<IssueRequestExt[]>;
    /**
     * @param perPage Number of issue requests to iterate through at a time
     * @returns An AsyncGenerator to be used as an iterator
     */
    getPagedIterator(perPage: number): AsyncGenerator<IssueRequest[]>;
    /**
     * @param account The ID of the account whose issue requests are to be retrieved
     * @returns A mapping from the issue request ID to the issue request object, corresponding to the requests of
     * the given account
     */
    mapForUser(account: AccountId): Promise<Map<H256, IssueRequestExt>>;
    /**
     * @param issueId The ID of the issue request to fetch
     * @returns An issue request object
     */
    getRequestById(issueId: H256): Promise<IssueRequestExt>;
    /**
<<<<<<< HEAD
     * @param issueId The IDs of the batch of issue request to fetch
     * @returns The issue request objects
     */
    getRequestsByIds(issueIds: H256[]): Promise<IssueRequestExt[]>;
    /**
     * @returns The time difference in number of blocks between when an issue request is created
     * and required completion time by a user.
     */
    getIssuePeriod(): Promise<BlockNumber>;
    /**
=======
>>>>>>> e556a1c5
     * @returns The fee charged for issuing. For instance, "0.005" stands for 0.5%
     */
    getFeeRate(): Promise<Big>;
    /**
     * @param amountBtc The amount, in BTC, for which to compute the issue fees
     * @returns The fees, in BTC
     */
    getFeesToPay(amountBtc: string): Promise<string>;
    /**
     * @param amountBtc The amount, in Satoshi, for which to compute the griefing collateral
     * @returns The griefing collateral, in Planck
     */
    getGriefingCollateralInPlanck(amountSat: PolkaBTC): Promise<Big>;
}

export class DefaultIssueAPI extends DefaultTransactionAPI implements IssueAPI  {
    private vaultsAPI: VaultsAPI;
    private feeAPI: FeeAPI;

    constructor(api: ApiPromise, private btcNetwork: Network, private electrsAPI: ElectrsAPI, account?: AddressOrPair) {
        super(api, account);
        this.vaultsAPI = new DefaultVaultsAPI(api, btcNetwork);
        this.feeAPI = new DefaultFeeAPI(api);
    }

    async getRequestLimits(vaults?: Map<AccountId, BN>): Promise<IssueLimits> {
        if (!vaults) vaults = await this.vaultsAPI.getVaultsWithIssuableTokens();
        const [singleVaultMaxIssuable, totalMaxIssuable] = [...vaults.entries()].reduce(
            ([singleVault, maxTotal], [_, vaultAvailable]) => {
                maxTotal.iadd(vaultAvailable);
                singleVault = BN.max(singleVault, vaultAvailable);
                return [singleVault, maxTotal];
            },
            [new BN(0), new BN(0)]
        );
        return { singleVaultMaxIssuable, totalMaxIssuable };
    }

    /**
     * @param events The EventRecord array returned after sending an issue request transaction
     * @returns The issueId associated with the request. If the EventRecord array does not
     * contain issue request events, the function throws an error.
     */
    private getIssueIdsFromEvents(events: EventRecord[]): Hash[] {
        return getRequestIdsFromEvents(events, this.api.events.issue.RequestIssue, this.api);
    }

    async request(
        amountSat: BN,
        options?: {
            availableVaults?: Map<AccountId, BN>,
            atomic?: boolean,
            retries?: number,
        }
    ): Promise<IssueRequestResult[]> {
        if (!this.account) {
            return Promise.reject(ACCOUNT_NOT_SET_ERROR_MESSAGE);
        }

        try {
            const availableVaults = options?.availableVaults || await this.vaultsAPI.getVaultsWithIssuableTokens();
            const atomic = !!options?.atomic;
            const retries = options?.retries || 0;
            const griefingCollateralRate = await this.feeAPI.getIssueGriefingCollateralRate();
            const amountsPerVault = allocateAmountsToVaults(availableVaults, amountSat);
            const result = await this.requestAdvanced(amountsPerVault, griefingCollateralRate, atomic);
            const successfulSum = result.reduce((sum, req) => sum.add(req.issueRequest.amount), new BN(0));
            const remainder = amountSat.sub(successfulSum);
            if (remainder.eqn(0) || retries === 0) return result;
            else {
                return (await this.request(remainder, {availableVaults, atomic, retries: retries - 1})).concat(result);
            }
        } catch (e) {
            return Promise.reject(e.message);
        }
    }

<<<<<<< HEAD
    async requestAdvanced(
        amountsPerVault: Map<AccountId, BN>,
        griefingCollateralRate: Big,
        atomic: boolean
    ): Promise<IssueRequestResult[]> {
        if (!this.account) {
            return Promise.reject(ACCOUNT_NOT_SET_ERROR_MESSAGE);
        }
        const txes = new Array<SubmittableExtrinsic<"promise">>();
        for (const [vault, amount] of amountsPerVault) {
            const griefingCollateral = await this.feeAPI.getGriefingCollateralInPlanck(amount as PolkaBTC, griefingCollateralRate);
            txes.push(this.api.tx.issue.requestIssue(amount, vault, griefingCollateral.toString()));
        }
        const batch = (atomic ? this.api.tx.utility.batchAll : this.api.tx.utility.batch)(txes);
=======
    async request(amountSat: PolkaBTC, vaultId?: AccountId): Promise<IssueRequestResult> {
        if (!vaultId) {
            vaultId = await this.vaultsAPI.selectRandomVaultIssue(amountSat);
        }
        const griefingCollateralPlanck = await this.getGriefingCollateralInPlanck(amountSat);
        const requestIssueTx = this.api.tx.issue.requestIssue(amountSat, vaultId, griefingCollateralPlanck.toString());
        const result = await this.sendLogged(requestIssueTx, this.api.events.issue.RequestIssue);
>>>>>>> e556a1c5
        try {
            const result = await this.transaction.sendLogged(batch, this.account, this.api.events.issue.RequestIssue);
            const ids = this.getIssueIdsFromEvents(result.events);
            const issueRequests = await this.getRequestsByIds(ids);
            return ids.map((issueId, idx) => ({ id: issueId, issueRequest: issueRequests[idx] }));
        } catch (e) {
            return Promise.reject(e.message);
        }
    }

    async execute(requestId: string, btcTxId: string, merkleProof?: Bytes, rawTx?: Bytes): Promise<void> {
        const parsedRequestId = this.api.createType("H256", "0x" + requestId);
        const parsedBtcTxId = this.api.createType(
            "H256",
            "0x" + Buffer.from(btcTxId, "hex").reverse().toString("hex")
        );
        if (!merkleProof || !rawTx) {
            [merkleProof, rawTx] = await this.electrsAPI.getParsedExecutionParameters(btcTxId);
        }
        const executeIssueTx = this.api.tx.issue.executeIssue(parsedRequestId, parsedBtcTxId, merkleProof, rawTx);
        await this.sendLogged(executeIssueTx, this.api.events.issue.ExecuteIssue);
    }

    async cancel(issueId: H256): Promise<void> {
        const cancelIssueTx = this.api.tx.issue.cancelIssue(issueId);
        await this.sendLogged(cancelIssueTx, this.api.events.issue.CancelIssue);
    }

    async setIssuePeriod(blocks: number): Promise<void> {
        const period = this.api.createType("BlockNumber", blocks);
        const tx = this.api.tx.sudo
            .sudo(
                this.api.tx.issue.setIssuePeriod(period)
            );
        await this.sendLogged(tx);
    }

    async getIssuePeriod(): Promise<number> {
        const blockNumber = await this.api.query.issue.issuePeriod();
        return blockNumber.toNumber();
    }

    async list(): Promise<IssueRequestExt[]> {
        const head = await this.api.rpc.chain.getFinalizedHead();
        const issueRequests = await this.api.query.issue.issueRequests.entriesAt(head);
        return issueRequests.map((v) => v[1]).map((req: IssueRequest) => encodeIssueRequest(req, this.btcNetwork));
    }

    async mapForUser(account: AccountId): Promise<Map<H256, IssueRequestExt>> {
        const issueRequestPairs: [H256, IssueRequest][] = await this.api.rpc.issue.getIssueRequests(account);
        const mapForUser: Map<H256, IssueRequestExt> = new Map<H256, IssueRequestExt>();
        issueRequestPairs.forEach((issueRequestPair) =>
            mapForUser.set(issueRequestPair[0], encodeIssueRequest(issueRequestPair[1], this.btcNetwork))
        );
        return mapForUser;
    }

    async getGriefingCollateralInPlanck(amountSat: PolkaBTC): Promise<Big> {
        const griefingCollateralRate = await this.feeAPI.getIssueGriefingCollateralRate();
        return await this.feeAPI.getGriefingCollateralInPlanck(amountSat, griefingCollateralRate);
    }

    async getFeesToPay(amountBtc: string): Promise<string> {
        const feePercentage = await this.getFeeRate();
        const amountBig = new Big(amountBtc);
        const feeBtc = amountBig.mul(feePercentage);
        return roundUpBtcToNearestSatoshi(feeBtc.toString());
    }

    /**
     * @returns The fee charged for issuing. For instance, "0.005" stands for 0.5%
     */
    async getFeeRate(): Promise<Big> {
        const head = await this.api.rpc.chain.getFinalizedHead();
        const issueFee = await this.api.query.fee.issueFee.at(head);
        // TODO: return Big from decodeFixedPointType
        return new Big(decodeFixedPointType(issueFee));
    }

    getPagedIterator(perPage: number): AsyncGenerator<IssueRequest[]> {
        return pagedIterator<IssueRequest>(this.api.query.issue.issueRequests, perPage);
    }

    async getRequestById(issueId: H256): Promise<IssueRequestExt> {
        return (await this.getRequestsByIds([issueId]))[0];
    }

    async getRequestsByIds(issueIds: H256[]): Promise<IssueRequestExt[]> {
        const head = await this.api.rpc.chain.getFinalizedHead();
        return Promise.all(
            issueIds.map(async (issueId) =>
                encodeIssueRequest(await this.api.query.issue.issueRequests.at(head, issueId), this.btcNetwork)
            )
        );
    }
}<|MERGE_RESOLUTION|>--- conflicted
+++ resolved
@@ -1,19 +1,11 @@
 import { ApiPromise } from "@polkadot/api";
-<<<<<<< HEAD
 import { AddressOrPair, SubmittableExtrinsic } from "@polkadot/api/submittable/types";
-import { AccountId, H256, Hash } from "@polkadot/types/interfaces";
-import { EventRecord } from "@polkadot/types/interfaces/system";
-import { Bytes } from "@polkadot/types/primitive";
-import { H256Le, IssueRequest, PolkaBTC } from "../interfaces/default";
-=======
-import { AddressOrPair } from "@polkadot/api/types";
+import { IssueRequest, PolkaBTC } from "../interfaces/default";
 import { Bytes } from "@polkadot/types";
 import { AccountId, H256, Hash, EventRecord } from "@polkadot/types/interfaces";
 import { Network } from "bitcoinjs-lib";
 import Big from "big.js";
 
-import { DOT, IssueRequest, PolkaBTC } from "../interfaces/default";
->>>>>>> e556a1c5
 import { DefaultVaultsAPI, VaultsAPI } from "./vaults";
 import {
     pagedIterator,
@@ -22,13 +14,10 @@
     encodeParachainRequest,
 } from "../utils";
 import { DefaultFeeAPI, FeeAPI } from "./fee";
-<<<<<<< HEAD
 import BN from "bn.js";
 import {allocateAmountsToVaults, getRequestIdsFromEvents, RequestOptions} from "../utils/issueRedeem";
-=======
 import { ElectrsAPI } from "../external";
 import { DefaultTransactionAPI, TransactionAPI } from "./transaction";
->>>>>>> e556a1c5
 
 export type IssueRequestResult = { id: Hash; issueRequest: IssueRequestExt };
 export type IssueLimits = { singleVaultMaxIssuable: BN; totalMaxIssuable: BN };
@@ -92,10 +81,10 @@
      * Send an issue execution transaction
      * @remarks Both `merkleProof` and `rawTx` must be passed for them to be used and not overwritten
      * by data from the Blockstream API.
-     * 
+     *
      * @param issueId The ID returned by the issue request transaction
      * @param txId The ID of the Bitcoin transaction that sends funds to the vault address
-     * @param merkleProof (Optional) The merkle inclusion proof of the Bitcoin transaction. 
+     * @param merkleProof (Optional) The merkle inclusion proof of the Bitcoin transaction.
      * @param rawTx (Optional) The raw bytes of the Bitcoin transaction
      */
     execute(issueId: string, txId: string, merkleProof?: Bytes, rawTx?: Bytes): Promise<void>;
@@ -114,7 +103,7 @@
      */
     setIssuePeriod(blocks: number): Promise<void>;
     /**
-     * 
+     *
      * @returns The time difference in number of blocks between an issue request is created
      * and required completion time by a user. The issue period has an upper limit
      * to prevent griefing of vault collateral.
@@ -146,19 +135,11 @@
      */
     getRequestById(issueId: H256): Promise<IssueRequestExt>;
     /**
-<<<<<<< HEAD
      * @param issueId The IDs of the batch of issue request to fetch
      * @returns The issue request objects
      */
     getRequestsByIds(issueIds: H256[]): Promise<IssueRequestExt[]>;
     /**
-     * @returns The time difference in number of blocks between when an issue request is created
-     * and required completion time by a user.
-     */
-    getIssuePeriod(): Promise<BlockNumber>;
-    /**
-=======
->>>>>>> e556a1c5
      * @returns The fee charged for issuing. For instance, "0.005" stands for 0.5%
      */
     getFeeRate(): Promise<Big>;
@@ -214,10 +195,6 @@
             retries?: number,
         }
     ): Promise<IssueRequestResult[]> {
-        if (!this.account) {
-            return Promise.reject(ACCOUNT_NOT_SET_ERROR_MESSAGE);
-        }
-
         try {
             const availableVaults = options?.availableVaults || await this.vaultsAPI.getVaultsWithIssuableTokens();
             const atomic = !!options?.atomic;
@@ -236,32 +213,19 @@
         }
     }
 
-<<<<<<< HEAD
     async requestAdvanced(
         amountsPerVault: Map<AccountId, BN>,
         griefingCollateralRate: Big,
         atomic: boolean
     ): Promise<IssueRequestResult[]> {
-        if (!this.account) {
-            return Promise.reject(ACCOUNT_NOT_SET_ERROR_MESSAGE);
-        }
         const txes = new Array<SubmittableExtrinsic<"promise">>();
         for (const [vault, amount] of amountsPerVault) {
             const griefingCollateral = await this.feeAPI.getGriefingCollateralInPlanck(amount as PolkaBTC, griefingCollateralRate);
             txes.push(this.api.tx.issue.requestIssue(amount, vault, griefingCollateral.toString()));
         }
         const batch = (atomic ? this.api.tx.utility.batchAll : this.api.tx.utility.batch)(txes);
-=======
-    async request(amountSat: PolkaBTC, vaultId?: AccountId): Promise<IssueRequestResult> {
-        if (!vaultId) {
-            vaultId = await this.vaultsAPI.selectRandomVaultIssue(amountSat);
-        }
-        const griefingCollateralPlanck = await this.getGriefingCollateralInPlanck(amountSat);
-        const requestIssueTx = this.api.tx.issue.requestIssue(amountSat, vaultId, griefingCollateralPlanck.toString());
-        const result = await this.sendLogged(requestIssueTx, this.api.events.issue.RequestIssue);
->>>>>>> e556a1c5
         try {
-            const result = await this.transaction.sendLogged(batch, this.account, this.api.events.issue.RequestIssue);
+            const result = await this.sendLogged(batch, this.api.events.issue.RequestIssue);
             const ids = this.getIssueIdsFromEvents(result.events);
             const issueRequests = await this.getRequestsByIds(ids);
             return ids.map((issueId, idx) => ({ id: issueId, issueRequest: issueRequests[idx] }));
