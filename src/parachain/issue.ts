import { ApiPromise } from "@polkadot/api";
import { AddressOrPair, SubmittableExtrinsic } from "@polkadot/api/submittable/types";
import { IssueRequest, PolkaBTC } from "../interfaces/default";
import { Bytes } from "@polkadot/types";
import { AccountId, H256, Hash, EventRecord } from "@polkadot/types/interfaces";
import { Network } from "bitcoinjs-lib";
import Big from "big.js";

<<<<<<< HEAD
=======
import { IssueRequest } from "../interfaces/default";
>>>>>>> 54d4ba92
import { DefaultVaultsAPI, VaultsAPI } from "./vaults";
import {
    pagedIterator,
    decodeFixedPointType,
    roundUpBtcToNearestSatoshi,
    encodeParachainRequest,
    getTxProof,
    btcToSat,
    dotToPlanck,
} from "../utils";
import { DefaultFeeAPI, FeeAPI } from "./fee";
import BN from "bn.js";
import {allocateAmountsToVaults, getRequestIdsFromEvents, RequestOptions} from "../utils/issueRedeem";
import { ElectrsAPI } from "../external";
import { DefaultTransactionAPI, TransactionAPI } from "./transaction";

export type IssueRequestResult = { id: Hash; issueRequest: IssueRequestExt };
export type IssueLimits = { singleVaultMaxIssuable: BN; totalMaxIssuable: BN };

export interface IssueRequestExt extends Omit<IssueRequest, "btc_address"> {
    // network encoded btc address
    btc_address: string;
}

export function encodeIssueRequest(req: IssueRequest, network: Network): IssueRequestExt {
    return encodeParachainRequest<IssueRequest, IssueRequestExt>(req, network);
}

/**
 * @category PolkaBTC Bridge
 * The type Big represents DOT or PolkaBTC denominations,
 * while the type BN represents Planck or Satoshi denominations.
 */
export interface IssueAPI extends TransactionAPI {
    /**
<<<<<<< HEAD
     * Gets the threshold for issuing with a single vault, and the maximum total
     * issue request size. Additionally passes the list of vaults for caching.
     * @param vaults (optional) A list of the vaults available to issue from. If not provided, will fetch from the
     * parachain (incurring an extra request).
     * @returns An object of type {singleVault, maxTotal, vaultsCache}
     */
    getRequestLimits(vaults?: Map<AccountId, BN>): Promise<IssueLimits>;

    /**
     * Request issuing of PolkaBTC.
     * @param amountSat PolkaBTC amount (denoted in Satoshi) to issue.
     * @param options (optional): an object specifying
     * - atomic (optional) Whether the issue request should be handled atomically or not. Only makes a difference
     * if more than one vault is needed to fulfil it. Defaults to false.
     * - availableVaults (optional) A list of all vaults usable for issue. If not provided, will fetch from the parachain.
     * - retries (optional) Number of times to re-try issuing, if some of the requests fail. Defaults to 0.
     * @returns An array of type {issueId, issueRequest} if the requests succeeded. The function throws an error otherwise.
     */
    request(
        amountSat: BN,
        options?: RequestOptions
    ): Promise<IssueRequestResult[]>;

    /**
     * Send a batch of aggregated issue transactions (to one or more vaults)
     * @param amountsPerVault A mapping of vaults to issue from, and PolkaBTC amounts (in Satoshi) to issue using each vault
     * @param griefingCollateralRate The percentage of an issue request which must be locked as griefing collateral
     * (must correspond to the parachain property)
     * @param atomic Whether the issue request should be handled atomically or not. Only makes a difference if more than
     * one vault is needed to fulfil it.
     * @returns An array of type {issueId, vault} if the requests succeeded.
     * @throws Rejects the promise if none of the requests succeeded (or if at least one failed, when atomic=true).
     */
    requestAdvanced(
        amountsPerVault: Map<AccountId, BN>,
        griefingCollateralRate: Big,
        atomic: boolean
    ): Promise<IssueRequestResult[]>;

    /**
     * Send an issue execution transaction
     * @remarks Both `merkleProof` and `rawTx` must be passed for them to be used and not overwritten
     * by data from the Blockstream API.
     *
     * @param issueId The ID returned by the issue request transaction
     * @param txId The ID of the Bitcoin transaction that sends funds to the vault address
     * @param merkleProof (Optional) The merkle inclusion proof of the Bitcoin transaction.
=======
     * Send an issue request transaction
     * @param amount PolkaBTC amount (denoted in Satoshi) to issue
     * @param vaultId (Optional) Request the issue from a specific vault. If this parameter is unspecified,
     * a random vault will be selected
     * @returns An object of type {issueId, vault} if the request succeeded. The function throws an error otherwise.
     */
    request(amount: Big, vaultId?: AccountId, griefingCollateral?: Big): Promise<IssueRequestResult>;
    /**
     * Send an issue execution transaction
     * @remarks If `txId` is not set, the `merkleProof` and `rawTx` must both be set.
     * 
     * @param issueId The ID returned by the issue request transaction
     * @param txId (Optional) The ID of the Bitcoin transaction that sends funds to the vault address.
     * @param merkleProof (Optional) The merkle inclusion proof of the Bitcoin transaction. 
>>>>>>> 54d4ba92
     * @param rawTx (Optional) The raw bytes of the Bitcoin transaction
     */
    execute(issueId: string, txId?: string, merkleProof?: Bytes, rawTx?: Bytes): Promise<void>;
    /**
     * Send an issue cancellation transaction. After the issue period has elapsed,
     * the issuance of PolkaBTC can be cancelled. As a result, the griefing collateral
     * of the requester will be slashed and sent to the vault that had prepared to issue.
     * @param issueId The ID returned by the issue request transaction
     */
    cancel(issueId: H256): Promise<void>;
    /**
     * @remarks Testnet utility function
     * @param blocks The time difference in number of blocks between an issue request is created
     * and required completion time by a user. The issue period has an upper limit
     * to prevent griefing of vault collateral.
     */
    setIssuePeriod(blocks: number): Promise<void>;
    /**
     *
     * @returns The time difference in number of blocks between an issue request is created
     * and required completion time by a user. The issue period has an upper limit
     * to prevent griefing of vault collateral.
     */
    getIssuePeriod(): Promise<number>;
    /**
     * Set an account to use when sending transactions from this API
     * @param account Keyring account
     */
    setAccount(account: AddressOrPair): void;
    /**
     * @returns An array containing the issue requests
     */
    list(): Promise<IssueRequestExt[]>;
    /**
     * @param perPage Number of issue requests to iterate through at a time
     * @returns An AsyncGenerator to be used as an iterator
     */
    getPagedIterator(perPage: number): AsyncGenerator<IssueRequest[]>;
    /**
     * @param account The ID of the account whose issue requests are to be retrieved
     * @returns A mapping from the issue request ID to the issue request object, corresponding to the requests of
     * the given account
     */
    mapForUser(account: AccountId): Promise<Map<H256, IssueRequestExt>>;
    /**
     * @param issueId The ID of the issue request to fetch
     * @returns An issue request object
     */
    getRequestById(issueId: H256): Promise<IssueRequestExt>;
    /**
     * @param issueId The IDs of the batch of issue request to fetch
     * @returns The issue request objects
     */
    getRequestsByIds(issueIds: H256[]): Promise<IssueRequestExt[]>;
    /**
     * @returns The fee charged for issuing. For instance, "0.005" stands for 0.5%
     */
    getFeeRate(): Promise<Big>;
    /**
     * @param amountBtc The amount, in BTC, for which to compute the issue fees
     * @returns The fees, in BTC
     */
    getFeesToPay(amountBtc: Big): Promise<Big>;
    /**
     * @param amountBtc The amount, in BTC, for which to compute the griefing collateral
     * @returns The griefing collateral, in BTC
     */
    getGriefingCollateral(amount: Big): Promise<Big>;
}

export class DefaultIssueAPI extends DefaultTransactionAPI implements IssueAPI  {
    private vaultsAPI: VaultsAPI;
    private feeAPI: FeeAPI;

    constructor(api: ApiPromise, private btcNetwork: Network, private electrsAPI: ElectrsAPI, account?: AddressOrPair) {
        super(api, account);
        this.vaultsAPI = new DefaultVaultsAPI(api, btcNetwork);
        this.feeAPI = new DefaultFeeAPI(api);
    }

    async getRequestLimits(vaults?: Map<AccountId, BN>): Promise<IssueLimits> {
        if (!vaults) vaults = await this.vaultsAPI.getVaultsWithIssuableTokens();
        const [singleVaultMaxIssuable, totalMaxIssuable] = [...vaults.entries()].reduce(
            ([singleVault, maxTotal], [_, vaultAvailable]) => {
                maxTotal.iadd(vaultAvailable);
                singleVault = BN.max(singleVault, vaultAvailable);
                return [singleVault, maxTotal];
            },
            [new BN(0), new BN(0)]
        );
        return { singleVaultMaxIssuable, totalMaxIssuable };
    }

    /**
     * @param events The EventRecord array returned after sending an issue request transaction
     * @returns The issueId associated with the request. If the EventRecord array does not
     * contain issue request events, the function throws an error.
     */
    private getIssueIdsFromEvents(events: EventRecord[]): Hash[] {
        return getRequestIdsFromEvents(events, this.api.events.issue.RequestIssue, this.api);
    }

    async request(
        amountSat: BN,
        options?: {
            availableVaults?: Map<AccountId, BN>,
            atomic?: boolean,
            retries?: number,
        }
    ): Promise<IssueRequestResult[]> {
        try {
            const availableVaults = options?.availableVaults || await this.vaultsAPI.getVaultsWithIssuableTokens();
            const atomic = !!options?.atomic;
            const retries = options?.retries || 0;
            const griefingCollateralRate = await this.feeAPI.getIssueGriefingCollateralRate();
            const amountsPerVault = allocateAmountsToVaults(availableVaults, amountSat);
            const result = await this.requestAdvanced(amountsPerVault, griefingCollateralRate, atomic);
            const successfulSum = result.reduce((sum, req) => sum.add(req.issueRequest.amount), new BN(0));
            const remainder = amountSat.sub(successfulSum);
            if (remainder.eqn(0) || retries === 0) return result;
            else {
                return (await this.request(remainder, {availableVaults, atomic, retries: retries - 1})).concat(result);
            }
        } catch (e) {
            return Promise.reject(e.message);
        }
    }

<<<<<<< HEAD
    async requestAdvanced(
        amountsPerVault: Map<AccountId, BN>,
        griefingCollateralRate: Big,
        atomic: boolean
    ): Promise<IssueRequestResult[]> {
        const txes = new Array<SubmittableExtrinsic<"promise">>();
        for (const [vault, amount] of amountsPerVault) {
            const griefingCollateral = await this.feeAPI.getGriefingCollateralInPlanck(amount as PolkaBTC, griefingCollateralRate);
            txes.push(this.api.tx.issue.requestIssue(amount, vault, griefingCollateral.toString()));
        }
        const batch = (atomic ? this.api.tx.utility.batchAll : this.api.tx.utility.batch)(txes);
=======
    async request(amount: Big, vaultId?: AccountId): Promise<IssueRequestResult> {
        if (!vaultId) {
            vaultId = await this.vaultsAPI.selectRandomVaultIssue(amount);
        }
        const amountSat = this.api.createType("Issuing", btcToSat(amount.toString()));
        const griefingCollateral = await this.getGriefingCollateral(amount);
        const requestIssueTx = this.api.tx.issue.requestIssue(amountSat, vaultId, dotToPlanck(griefingCollateral.toString()) as string);
        const result = await this.sendLogged(requestIssueTx, this.api.events.issue.RequestIssue);
>>>>>>> 54d4ba92
        try {
            const result = await this.sendLogged(batch, this.api.events.issue.RequestIssue);
            const ids = this.getIssueIdsFromEvents(result.events);
            const issueRequests = await this.getRequestsByIds(ids);
            return ids.map((issueId, idx) => ({ id: issueId, issueRequest: issueRequests[idx] }));
        } catch (e) {
            return Promise.reject(e.message);
        }
    }

    async execute(requestId: string, btcTxId?: string, merkleProof?: Bytes, rawTx?: Bytes): Promise<void> {
        const parsedRequestId = this.api.createType("H256", "0x" + requestId);
        [merkleProof, rawTx] = await getTxProof(this.electrsAPI, btcTxId, merkleProof, rawTx);
        const executeIssueTx = this.api.tx.issue.executeIssue(parsedRequestId, merkleProof, rawTx);
        await this.sendLogged(executeIssueTx, this.api.events.issue.ExecuteIssue);
    }

    async cancel(issueId: H256): Promise<void> {
        const cancelIssueTx = this.api.tx.issue.cancelIssue(issueId);
        await this.sendLogged(cancelIssueTx, this.api.events.issue.CancelIssue);
    }

    async setIssuePeriod(blocks: number): Promise<void> {
        const period = this.api.createType("BlockNumber", blocks);
        const tx = this.api.tx.sudo
            .sudo(
                this.api.tx.issue.setIssuePeriod(period)
            );
        await this.sendLogged(tx);
    }

    async getIssuePeriod(): Promise<number> {
        const blockNumber = await this.api.query.issue.issuePeriod();
        return blockNumber.toNumber();
    }

    async list(): Promise<IssueRequestExt[]> {
        const head = await this.api.rpc.chain.getFinalizedHead();
        const issueRequests = await this.api.query.issue.issueRequests.entriesAt(head);
        return issueRequests.map((v) => v[1]).map((req: IssueRequest) => encodeIssueRequest(req, this.btcNetwork));
    }

    async mapForUser(account: AccountId): Promise<Map<H256, IssueRequestExt>> {
        const issueRequestPairs: [H256, IssueRequest][] = await this.api.rpc.issue.getIssueRequests(account);
        const mapForUser: Map<H256, IssueRequestExt> = new Map<H256, IssueRequestExt>();
        issueRequestPairs.forEach((issueRequestPair) =>
            mapForUser.set(issueRequestPair[0], encodeIssueRequest(issueRequestPair[1], this.btcNetwork))
        );
        return mapForUser;
    }

    async getGriefingCollateral(amount: Big): Promise<Big> {
        const griefingCollateralRate = await this.feeAPI.getIssueGriefingCollateralRate();
        return await this.feeAPI.getGriefingCollateral(amount, griefingCollateralRate);
    }

    async getFeesToPay(amount: Big): Promise<Big> {
        const feePercentage = await this.getFeeRate();
        const feeBtc = amount.mul(feePercentage);
        return new Big(roundUpBtcToNearestSatoshi(feeBtc.toString()));
    }

    /**
     * @returns The fee charged for issuing. For instance, "0.005" stands for 0.5%
     */
    async getFeeRate(): Promise<Big> {
        const head = await this.api.rpc.chain.getFinalizedHead();
        const issueFee = await this.api.query.fee.issueFee.at(head);
        // TODO: return Big from decodeFixedPointType
        return new Big(decodeFixedPointType(issueFee));
    }

    getPagedIterator(perPage: number): AsyncGenerator<IssueRequest[]> {
        return pagedIterator<IssueRequest>(this.api.query.issue.issueRequests, perPage);
    }

    async getRequestById(issueId: H256): Promise<IssueRequestExt> {
        return (await this.getRequestsByIds([issueId]))[0];
    }

    async getRequestsByIds(issueIds: H256[]): Promise<IssueRequestExt[]> {
        const head = await this.api.rpc.chain.getFinalizedHead();
        return Promise.all(
            issueIds.map(async (issueId) =>
                encodeIssueRequest(await this.api.query.issue.issueRequests.at(head, issueId), this.btcNetwork)
            )
        );
    }
}<|MERGE_RESOLUTION|>--- conflicted
+++ resolved
@@ -1,15 +1,11 @@
 import { ApiPromise } from "@polkadot/api";
 import { AddressOrPair, SubmittableExtrinsic } from "@polkadot/api/submittable/types";
-import { IssueRequest, PolkaBTC } from "../interfaces/default";
 import { Bytes } from "@polkadot/types";
 import { AccountId, H256, Hash, EventRecord } from "@polkadot/types/interfaces";
 import { Network } from "bitcoinjs-lib";
 import Big from "big.js";
 
-<<<<<<< HEAD
-=======
 import { IssueRequest } from "../interfaces/default";
->>>>>>> 54d4ba92
 import { DefaultVaultsAPI, VaultsAPI } from "./vaults";
 import {
     pagedIterator,
@@ -21,13 +17,12 @@
     dotToPlanck,
 } from "../utils";
 import { DefaultFeeAPI, FeeAPI } from "./fee";
-import BN from "bn.js";
 import {allocateAmountsToVaults, getRequestIdsFromEvents, RequestOptions} from "../utils/issueRedeem";
 import { ElectrsAPI } from "../external";
 import { DefaultTransactionAPI, TransactionAPI } from "./transaction";
 
 export type IssueRequestResult = { id: Hash; issueRequest: IssueRequestExt };
-export type IssueLimits = { singleVaultMaxIssuable: BN; totalMaxIssuable: BN };
+export type IssueLimits = { singleVaultMaxIssuable: Big; totalMaxIssuable: Big };
 
 export interface IssueRequestExt extends Omit<IssueRequest, "btc_address"> {
     // network encoded btc address
@@ -45,14 +40,13 @@
  */
 export interface IssueAPI extends TransactionAPI {
     /**
-<<<<<<< HEAD
      * Gets the threshold for issuing with a single vault, and the maximum total
      * issue request size. Additionally passes the list of vaults for caching.
      * @param vaults (optional) A list of the vaults available to issue from. If not provided, will fetch from the
      * parachain (incurring an extra request).
      * @returns An object of type {singleVault, maxTotal, vaultsCache}
      */
-    getRequestLimits(vaults?: Map<AccountId, BN>): Promise<IssueLimits>;
+    getRequestLimits(vaults?: Map<AccountId, Big>): Promise<IssueLimits>;
 
     /**
      * Request issuing of PolkaBTC.
@@ -65,7 +59,7 @@
      * @returns An array of type {issueId, issueRequest} if the requests succeeded. The function throws an error otherwise.
      */
     request(
-        amountSat: BN,
+        amountSat: Big,
         options?: RequestOptions
     ): Promise<IssueRequestResult[]>;
 
@@ -80,35 +74,17 @@
      * @throws Rejects the promise if none of the requests succeeded (or if at least one failed, when atomic=true).
      */
     requestAdvanced(
-        amountsPerVault: Map<AccountId, BN>,
-        griefingCollateralRate: Big,
+        amountsPerVault: Map<AccountId, Big>,
         atomic: boolean
     ): Promise<IssueRequestResult[]>;
 
     /**
      * Send an issue execution transaction
-     * @remarks Both `merkleProof` and `rawTx` must be passed for them to be used and not overwritten
-     * by data from the Blockstream API.
+     * @remarks If `txId` is not set, the `merkleProof` and `rawTx` must both be set.
      *
      * @param issueId The ID returned by the issue request transaction
-     * @param txId The ID of the Bitcoin transaction that sends funds to the vault address
+     * @param txId (Optional) The ID of the Bitcoin transaction that sends funds to the vault address.
      * @param merkleProof (Optional) The merkle inclusion proof of the Bitcoin transaction.
-=======
-     * Send an issue request transaction
-     * @param amount PolkaBTC amount (denoted in Satoshi) to issue
-     * @param vaultId (Optional) Request the issue from a specific vault. If this parameter is unspecified,
-     * a random vault will be selected
-     * @returns An object of type {issueId, vault} if the request succeeded. The function throws an error otherwise.
-     */
-    request(amount: Big, vaultId?: AccountId, griefingCollateral?: Big): Promise<IssueRequestResult>;
-    /**
-     * Send an issue execution transaction
-     * @remarks If `txId` is not set, the `merkleProof` and `rawTx` must both be set.
-     * 
-     * @param issueId The ID returned by the issue request transaction
-     * @param txId (Optional) The ID of the Bitcoin transaction that sends funds to the vault address.
-     * @param merkleProof (Optional) The merkle inclusion proof of the Bitcoin transaction. 
->>>>>>> 54d4ba92
      * @param rawTx (Optional) The raw bytes of the Bitcoin transaction
      */
     execute(issueId: string, txId?: string, merkleProof?: Bytes, rawTx?: Bytes): Promise<void>;
@@ -189,15 +165,15 @@
         this.feeAPI = new DefaultFeeAPI(api);
     }
 
-    async getRequestLimits(vaults?: Map<AccountId, BN>): Promise<IssueLimits> {
+    async getRequestLimits(vaults?: Map<AccountId, Big>): Promise<IssueLimits> {
         if (!vaults) vaults = await this.vaultsAPI.getVaultsWithIssuableTokens();
         const [singleVaultMaxIssuable, totalMaxIssuable] = [...vaults.entries()].reduce(
             ([singleVault, maxTotal], [_, vaultAvailable]) => {
-                maxTotal.iadd(vaultAvailable);
-                singleVault = BN.max(singleVault, vaultAvailable);
+                maxTotal = maxTotal.plus(vaultAvailable);
+                singleVault = singleVault.gt(vaultAvailable)? singleVault : vaultAvailable;
                 return [singleVault, maxTotal];
             },
-            [new BN(0), new BN(0)]
+            [new Big(0), new Big(0)]
         );
         return { singleVaultMaxIssuable, totalMaxIssuable };
     }
@@ -212,9 +188,9 @@
     }
 
     async request(
-        amountSat: BN,
+        amount: Big,
         options?: {
-            availableVaults?: Map<AccountId, BN>,
+            availableVaults?: Map<AccountId, Big>,
             atomic?: boolean,
             retries?: number,
         }
@@ -223,12 +199,19 @@
             const availableVaults = options?.availableVaults || await this.vaultsAPI.getVaultsWithIssuableTokens();
             const atomic = !!options?.atomic;
             const retries = options?.retries || 0;
-            const griefingCollateralRate = await this.feeAPI.getIssueGriefingCollateralRate();
-            const amountsPerVault = allocateAmountsToVaults(availableVaults, amountSat);
-            const result = await this.requestAdvanced(amountsPerVault, griefingCollateralRate, atomic);
-            const successfulSum = result.reduce((sum, req) => sum.add(req.issueRequest.amount), new BN(0));
-            const remainder = amountSat.sub(successfulSum);
-            if (remainder.eqn(0) || retries === 0) return result;
+            console.log("Available vaults on ISSUE:");
+            [...availableVaults.entries()].map(([vaultId, amount]) => {
+                console.log(`${amount.toString()} available with ${vaultId.toString()}`);
+            });
+            const amountsPerVault = allocateAmountsToVaults(availableVaults, amount);
+            console.log("Allocated vaults on ISSUE:");
+            [...amountsPerVault.entries()].map(([vaultId, amount]) => {
+                console.log(`${amount.toString()} allocated to ${vaultId.toString()}`);
+            });
+            const result = await this.requestAdvanced(amountsPerVault, atomic);
+            const successfulSum = result.reduce((sum, req) => sum.plus(req.issueRequest.amount.toString()), new Big(0));
+            const remainder = amount.sub(successfulSum);
+            if (remainder.eq(0) || retries === 0) return result;
             else {
                 return (await this.request(remainder, {availableVaults, atomic, retries: retries - 1})).concat(result);
             }
@@ -237,28 +220,25 @@
         }
     }
 
-<<<<<<< HEAD
     async requestAdvanced(
-        amountsPerVault: Map<AccountId, BN>,
-        griefingCollateralRate: Big,
+        amountsPerVault: Map<AccountId, Big>,
         atomic: boolean
     ): Promise<IssueRequestResult[]> {
         const txes = new Array<SubmittableExtrinsic<"promise">>();
+        console.log("USING VAULTS on ISSUE:");
+        [...amountsPerVault.entries()].map(([vaultId, amount]) => {
+            console.log(`Issuing ${amount.toString()} with vault ${vaultId.toString()}`);
+        });
         for (const [vault, amount] of amountsPerVault) {
-            const griefingCollateral = await this.feeAPI.getGriefingCollateralInPlanck(amount as PolkaBTC, griefingCollateralRate);
-            txes.push(this.api.tx.issue.requestIssue(amount, vault, griefingCollateral.toString()));
+            const griefingCollateral = await this.getGriefingCollateral(amount);
+            const amountSat = new Big(btcToSat(amount.toString()));
+            const amountIssuing = this.api.createType("Issuing", amountSat.toString());
+            console.log(`AAAAAAAAAAAAAAAAAAAAAAAAAA amountSat: ${amountSat.toString()}, to vaultId: ${vault.toString()}`);
+            txes.push(this.api.tx.issue.requestIssue(amountIssuing, vault, dotToPlanck(griefingCollateral.toString()) as string));
         }
         const batch = (atomic ? this.api.tx.utility.batchAll : this.api.tx.utility.batch)(txes);
-=======
-    async request(amount: Big, vaultId?: AccountId): Promise<IssueRequestResult> {
-        if (!vaultId) {
-            vaultId = await this.vaultsAPI.selectRandomVaultIssue(amount);
-        }
-        const amountSat = this.api.createType("Issuing", btcToSat(amount.toString()));
-        const griefingCollateral = await this.getGriefingCollateral(amount);
-        const requestIssueTx = this.api.tx.issue.requestIssue(amountSat, vaultId, dotToPlanck(griefingCollateral.toString()) as string);
-        const result = await this.sendLogged(requestIssueTx, this.api.events.issue.RequestIssue);
->>>>>>> 54d4ba92
+        console.log(`Total of ${txes.length} batched requests`);
+        console.log(`Atomic: ${atomic}`);
         try {
             const result = await this.sendLogged(batch, this.api.events.issue.RequestIssue);
             const ids = this.getIssueIdsFromEvents(result.events);
