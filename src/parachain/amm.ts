import { MonetaryAmount } from "@interlay/monetary-js";
import { ApiPromise } from "@polkadot/api";
import { u128 } from "@polkadot/types";
import { AddressOrPair } from "@polkadot/api/types";
import { AccountId } from "@polkadot/types/interfaces";
import {
    ZenlinkProtocolPrimitivesBootstrapParameter,
    ZenlinkProtocolPrimitivesPairMetadata,
    ZenlinkProtocolPrimitivesPairStatus,
    ZenlinkStableAmmPrimitivesBasePool,
    ZenlinkStableAmmPrimitivesPool,
} from "@polkadot/types/lookup";
import { TokensAPI } from "./tokens";
import { InterbtcPrimitivesCurrencyId } from "../interfaces";
import { CurrencyExt, LpCurrency, StableLpToken, StandardLpToken } from "../types";
import { currencyIdToMonetaryCurrency, newMonetaryAmount } from "../utils";
import { TransactionAPI } from "./transaction";
import Big from "big.js";
import {
    LiquidityPool,
    Trade,
    PooledCurrencies,
    PoolType,
    getAllTradingPairs,
    findBestTradeRecursively,
    StandardLiquidityPool,
    StableLiquidityPool,
    getStandardLpTokenFromCurrencyId,
    storageKeyToNthInner,
    isStableMultiPathElement,
    encodeSwapParamsForStandardPoolsOnly,
    encodeSwapParamsForStandardAndStablePools,
    addressOrPairAsAccountId,
    decodeFixedPointType,
    decodeNumberOrHex,
} from "..";

const HOP_LIMIT = 4; // TODO: add as parameter?

export interface AMMAPI {
    /**
     * Get all LP tokens.
     *
     * @returns {Promise<Array<LpCurrency>>} Array of all standard and stable LP tokens.
     */
    getLpTokens(): Promise<Array<LpCurrency>>;

    /**
     * Get optimal trade for provided trade type and amount.
     *
     * @param {MonetaryAmount<CurrencyExt>} inputAmount Amount to be exchanged.
     * @param {CurrencyExt} outputCurrency Currency to purchase.
     * @param {Array<LiquidityPool>} pools Array of all liquidity pools.
     * @returns {Trade | null} Optimal trade information or null if the trade is not possible.
     */
    getOptimalTrade(
        inputAmount: MonetaryAmount<CurrencyExt>,
        outputCurrency: CurrencyExt,
        pools: Array<LiquidityPool>
    ): Trade | null;

    /**
     * Get expected amounts and slippage for deposit of liquidity to pool.
     *
     * @param {PooledCurrencies} pooledCurrencies Currencies to deposit into pool.
     * @param {PoolType} poolType Pool type.
     * @param customCurrenciesProportion Optional parameter to specify custom proportion of currencies to withdraw.
     */
    getExpectedLiquidityDepositAmounts(
        pooledCurrencies: PooledCurrencies,
        poolType: PoolType,
        customCurrenciesProportion?: PooledCurrencies
    ): Promise<{
        minLpTokens: MonetaryAmount<LpCurrency>;
        slippage: number; // can be negative for slippage bonus
    }>;

    /**
     * Get expected amounts and slippage for withdrawal of liquidity from pool.
     *
     * @param amount Amount of LP token to withdraw.
     * @param customCurrenciesProportion Optional parameter to specify custom proportion of currencies to withdraw.
     */
    getExpectedLiquidityWithdrawalAmounts(
        amount: MonetaryAmount<LpCurrency>,
        customCurrenciesProportion?: PooledCurrencies
    ): Promise<{
        expectedPooledCurrencyAmounts: MonetaryAmount<CurrencyExt>;
        slippage: number; // can be negative for slippage bonus
    }>;

    /**
     * Get liquidity provided by account.
     *
     * @param {AccountId} accountId Account to get provided liquidity information about.
     * @returns {Promise<Array<MonetaryAmount<LpCurrency>>>} Array of LP token amounts that represent
     *          account's positions in respective liquidity pools.
     */
    getLiquidityProvidedByAccount(accountId: AccountId): Promise<Array<MonetaryAmount<LpCurrency>>>;

    /**
     * Get all liquidity pools.
     *
     * @returns {Promise<Array<LiquidityPool>>} All liquidity pools.
     */
    getLiquidityPools(): Promise<Array<LiquidityPool>>;

    /**
     * Swap assets.
     *
     * @param {Trade} trade Trade object containing information about the trade.
     * @param {MonetaryAmount<CurrencyExt>} minimumAmountOut Minimum output amount to be received.
     * @param {AddressOrPair} recipient Recipient address.
     * @param {number | string} deadline Deadline block for the swap transaction.
     */
    swap(
        trade: Trade,
        minimumAmountOut: MonetaryAmount<CurrencyExt>,
        recipient: AddressOrPair,
        deadline: number | string
    ): Promise<void>;

    /**
     * Adds liquidity to liquidity pool
     *
     * @param {PooledCurrencies} amounts Array of monetary amounts of pooled tokens.
     * @param {LiquidityPool} pool Type of liquidity pool.
     */
    addLiquidity(amounts: PooledCurrencies, pool: LiquidityPool): Promise<void>;

    /**
     * Removes liquidity from pool.
     *
     * @param {MonetaryAmount<LpCurrency>} amount Amount of LP token to be removed
     * @param {LiquidityPool} pool Liquidity pool to remove from.
     * @param customCurrenciesProportion Optional parameter that allows to specify proportion
     *        of pooled currencies in which the liquidity should be withdrawn.
     * @note Removes `amount` of liquidity in LP token, breaks it down and transfers to account.
     */
    removeLiquidity(
        amount: MonetaryAmount<LpCurrency>,
        pool: LiquidityPool,
        customCurrenciesProportion?: PooledCurrencies
    ): Promise<void>;
}

export class DefaultAMMAPI implements AMMAPI {
    static getStableBasePool(poolData: ZenlinkStableAmmPrimitivesPool): ZenlinkStableAmmPrimitivesBasePool | null {
        if (poolData.isBase) {
            return poolData.asBase;
        }
        if (poolData.isMeta) {
            return poolData.asMeta.info;
        }
        return null;
    }

    static getStableLpTokenFromPoolData(
        poolId: number,
        basePoolData: ZenlinkStableAmmPrimitivesBasePool
    ): StableLpToken {
        const [ticker, decimals] = [
            basePoolData.lpCurrencySymbol.toString(),
            basePoolData.lpCurrencyDecimal.toNumber(),
        ];
        return {
            name: ticker,
            ticker,
            decimals,
            stableLpToken: {
                poolId,
            },
        };
    }

    constructor(private api: ApiPromise, private tokensAPI: TokensAPI, private transactionAPI: TransactionAPI) {}

    public getOptimalTrade(
        inputAmount: MonetaryAmount<CurrencyExt>,
        outputCurrency: CurrencyExt,
        pools: Array<LiquidityPool>
    ): Trade | null {
        const pairs = getAllTradingPairs(pools);

        if (pairs.length === 0 || inputAmount.isZero()) {
            return null;
        }

        return findBestTradeRecursively(inputAmount, outputCurrency, pairs, HOP_LIMIT);
    }

    public async getExpectedLiquidityDepositAmounts(
        pooledCurrencies: PooledCurrencies,
        poolType: PoolType,
        customCurrenciesProportion?: PooledCurrencies
    ): Promise<{
        minLpTokens: MonetaryAmount<LpCurrency>;
        slippage: number; // can be negative for slippage bonus
    }> {
        throw new Error("Method not implemented.");
    }

    public async getExpectedLiquidityWithdrawalAmounts(
        amount: MonetaryAmount<CurrencyExt>,
        customCurrenciesProportion?: PooledCurrencies
    ): Promise<{
        expectedPooledCurrencyAmounts: MonetaryAmount<CurrencyExt>;
        slippage: number; // can be negative for slippage bonus
    }> {
        throw new Error("Method not implemented.");
    }

    public async getLiquidityProvidedByAccount(accountId: AccountId): Promise<Array<MonetaryAmount<LpCurrency>>> {
        throw new Error("Method not implemented.");
    }

    private async _getStandardLpTokens(): Promise<Array<StandardLpToken>> {
        const standardPools = await this.api.query.zenlinkProtocol.liquidityPairs.entries();
        const standardLpTokens = await Promise.all(
            standardPools.map(([_, lpTokenCurrencyId]) =>
                getStandardLpTokenFromCurrencyId(this.api, lpTokenCurrencyId.unwrap())
            )
        );

        return standardLpTokens;
    }

    private async _getStableLpTokens(): Promise<Array<StableLpToken>> {
        const stablePools = await this.api.query.zenlinkStableAmm.pools.entries();
        const stableLpTokens = stablePools.map(([key, poolData]) => {
            const poolBase = DefaultAMMAPI.getStableBasePool(poolData.unwrap());
            if (poolBase === null) {
                return null;
            }
            return DefaultAMMAPI.getStableLpTokenFromPoolData(storageKeyToNthInner(key).toNumber(), poolBase);
        });
        return stableLpTokens.filter((token) => token !== null) as Array<StableLpToken>;
    }

    public async getLpTokens(): Promise<Array<LpCurrency>> {
        const [standardLpTokens, stableLpTokens] = await Promise.all([
            this._getStandardLpTokens(),
            this._getStableLpTokens(),
        ]);

        return [...standardLpTokens, ...stableLpTokens];
    }

    private async _getStandardPoolReserveBalances(
        token0: CurrencyExt,
        token1: CurrencyExt,
        pairAccount: AccountId
    ): Promise<[MonetaryAmount<CurrencyExt>, MonetaryAmount<CurrencyExt>]> {
        const [token0Balance, token1Balance] = await Promise.all([
            this.tokensAPI.balance(token0, pairAccount),
            this.tokensAPI.balance(token1, pairAccount),
        ]);
        const token0MonetaryAmount = token0Balance.free;
        const token1MonetaryAmount = token1Balance.free;

        return [token0MonetaryAmount, token1MonetaryAmount];
    }

    private async _getStandardPoolAPR(
        pairCurrencies: [InterbtcPrimitivesCurrencyId, InterbtcPrimitivesCurrencyId]
    ): Promise<Big> {
        // TODO: Implement when farming pallet is added to runtime
        return Big(0);
    }

    private async _getStandardLiquidityPool(
        pairCurrencies: [InterbtcPrimitivesCurrencyId, InterbtcPrimitivesCurrencyId],
        lpTokenCurrencyId: InterbtcPrimitivesCurrencyId,
        pairStatus: ZenlinkProtocolPrimitivesPairStatus
    ): Promise<StandardLiquidityPool | null> {
        let typedPairStatus: ZenlinkProtocolPrimitivesPairMetadata | ZenlinkProtocolPrimitivesBootstrapParameter;
        let isTradingActive: boolean;
        let tradingFee: Big;

        if (pairStatus.isTrading) {
            typedPairStatus = pairStatus.asTrading;
            isTradingActive = true;
            tradingFee = decodeFixedPointType(typedPairStatus.feeRate);
        } else if (pairStatus.isBootstrap) {
            typedPairStatus = pairStatus.asBootstrap;
            isTradingActive = false;
            tradingFee = Big(0);
        } else {
            return null;
        }

        const pairAccount = typedPairStatus.pairAccount;
        const [token0, token1] = await Promise.all(
            pairCurrencies.map((currency) => currencyIdToMonetaryCurrency(this.api, currency))
        );

<<<<<<< HEAD
        const [lpToken, pooledCurrencies, apr, tradingFee] = await Promise.all([
            getStandardLpTokenFromCurrencyId(this.api, lpTokenCurrencyId),
=======
        const [lpToken, pooledCurrencies, apr] = await Promise.all([
            this.getStandardLpToken(lpTokenCurrencyId),
>>>>>>> 3782d761
            this._getStandardPoolReserveBalances(token0, token1, pairAccount),
            this._getStandardPoolAPR(pairCurrencies),
        ]);

        return new StandardLiquidityPool(lpToken, pooledCurrencies, apr, tradingFee, isTradingActive);
    }

    public async getStandardLiquidityPools(): Promise<Array<StandardLiquidityPool>> {
        const pairEntries = await this.api.query.zenlinkProtocol.liquidityPairs.entries();
        const pairs = pairEntries.filter(([_, lpToken]) => lpToken.isSome);
        const pairStatuses = await Promise.all(
            pairs.map(([pairKey]) => this.api.query.zenlinkProtocol.pairStatuses(storageKeyToNthInner(pairKey)))
        );
        const pools = await Promise.all(
            pairs.map(([pairKey, lpToken], index) =>
                this._getStandardLiquidityPool(storageKeyToNthInner(pairKey), lpToken.unwrap(), pairStatuses[index])
            )
        );

        return pools.filter((pool) => pool !== null) as Array<StandardLiquidityPool>;
    }

    private async _getStablePoolAPR(poolId: number): Promise<Big> {
        // TODO: Implement when farming pallet is added to runtime
        return Big(0);
    }

    private async _getStablePoolPooledCurrencies(
        currencyIds: Array<InterbtcPrimitivesCurrencyId>,
        balances: Array<u128>
    ): Promise<Array<MonetaryAmount<CurrencyExt>>> {
        const pooledMonetaryCurrencies = await Promise.all(
            currencyIds.map((currencyId) => currencyIdToMonetaryCurrency(this.api, currencyId))
        );

        const pooledCurrencies = pooledMonetaryCurrencies.map((currency, index) =>
            newMonetaryAmount(Big(balances[index].toString()), currency)
        );

        return pooledCurrencies;
    }

    private async _getStablePoolAmplificationCoefficient(poolId: number): Promise<Big> {
        const rawA = await this.api.rpc.zenlinkStableAmm.getA(poolId);

        return decodeNumberOrHex(rawA);
    }

    private async _getStableLiquidityPool(
        poolId: number,
        poolData: ZenlinkStableAmmPrimitivesPool
    ): Promise<StableLiquidityPool | null> {
        const poolBase = DefaultAMMAPI.getStableBasePool(poolData);
        if (poolBase === null) {
            return null;
        }

        const [pooledCurrencyIds, pooledCurrencyBalances, tradingFee] = [
            poolBase.currencyIds,
            poolBase.balances,
            // TODO: check number base for fee
            decodeFixedPointType(poolBase.fee),
        ];

        const lpToken = DefaultAMMAPI.getStableLpTokenFromPoolData(poolId, poolBase);

        const [pooledCurrencies, apr, A, totalSupply] = await Promise.all([
            this._getStablePoolPooledCurrencies(pooledCurrencyIds, pooledCurrencyBalances),
            this._getStablePoolAPR(poolId),
            this._getStablePoolAmplificationCoefficient(poolId),
            this.tokensAPI.total(lpToken),
        ]);

        return new StableLiquidityPool(lpToken, pooledCurrencies, apr, tradingFee, poolId, A, totalSupply);
    }

    public async getStableLiquidityPools(): Promise<Array<StableLiquidityPool>> {
        const poolEntries = await this.api.query.zenlinkStableAmm.pools.entries();
        const rawPoolsData = poolEntries.filter(([_, pool]) => pool.isSome);
        const pools = await Promise.all(
            rawPoolsData.map(([poolId, poolData]) =>
                this._getStableLiquidityPool(storageKeyToNthInner(poolId).toNumber(), poolData.unwrap())
            )
        );

        return pools.filter((pool) => pool !== null) as Array<StableLiquidityPool>;
    }

    async getLiquidityPools(): Promise<Array<LiquidityPool>> {
        const [standardPools, stablePools] = await Promise.all([
            this.getStandardLiquidityPools(),
            this.getStableLiquidityPools(),
        ]);
        return [...standardPools, ...stablePools];
    }

    private async _swapThroughStandardPoolsOnly(
        trade: Trade,
        minimumAmountOut: MonetaryAmount<CurrencyExt>,
        recipient: AddressOrPair,
        deadline: number | string
    ): Promise<void> {
        const { amountIn, amountOutMin, path } = encodeSwapParamsForStandardPoolsOnly(
            this.api,
            trade,
            minimumAmountOut
        );
        const swapExtrinsic = this.api.tx.zenlinkProtocol.swapExactAssetsForAssets(
            amountIn,
            amountOutMin,
            path,
            addressOrPairAsAccountId(this.api, recipient),
            deadline
        );

        await this.transactionAPI.sendLogged(swapExtrinsic, this.api.events.zenlinkProtocol.AssetSwap, true);
    }

    private async _swapThroughStandardAndStablePools(
        trade: Trade,
        minimumAmountOut: MonetaryAmount<CurrencyExt>,
        recipient: AddressOrPair,
        deadline: number | string
    ): Promise<void> {
        const { amountIn, amountOutMin, path } = encodeSwapParamsForStandardAndStablePools(
            this.api,
            trade,
            minimumAmountOut
        );
        const swapExtrinsic = this.api.tx.zenlinkSwapRouter.swapExactTokenForTokensThroughStablePool(
            amountIn,
            amountOutMin,
            path,
            addressOrPairAsAccountId(this.api, recipient),
            deadline
        );

        await this.transactionAPI.sendLogged(swapExtrinsic, this.api.events.zenlinkStableAmm.CurrencyExchange, true);
    }

    async swap(
        trade: Trade,
        minimumAmountOut: MonetaryAmount<CurrencyExt>,
        recipient: AddressOrPair,
        deadline: number | string
    ): Promise<void> {
        const containsStablePool = trade.path.some(isStableMultiPathElement);
        if (containsStablePool) {
            await this._swapThroughStandardAndStablePools(trade, minimumAmountOut, recipient, deadline);
        } else {
            await this._swapThroughStandardPoolsOnly(trade, minimumAmountOut, recipient, deadline);
        }
    }

    async addLiquidity(amounts: PooledCurrencies, pool: LiquidityPool): Promise<void> {
        //TODO
        throw new Error("Method not implemented.");
    }

    async removeLiquidity(
        amount: MonetaryAmount<LpCurrency>,
        pool: LiquidityPool,
        customCurrenciesProportion?: PooledCurrencies
    ): Promise<void> {
        //TODO
        throw new Error("Method not implemented.");
    }
}<|MERGE_RESOLUTION|>--- conflicted
+++ resolved
@@ -294,13 +294,8 @@
             pairCurrencies.map((currency) => currencyIdToMonetaryCurrency(this.api, currency))
         );
 
-<<<<<<< HEAD
-        const [lpToken, pooledCurrencies, apr, tradingFee] = await Promise.all([
+        const [lpToken, pooledCurrencies, apr] = await Promise.all([
             getStandardLpTokenFromCurrencyId(this.api, lpTokenCurrencyId),
-=======
-        const [lpToken, pooledCurrencies, apr] = await Promise.all([
-            this.getStandardLpToken(lpTokenCurrencyId),
->>>>>>> 3782d761
             this._getStandardPoolReserveBalances(token0, token1, pairAccount),
             this._getStandardPoolAPR(pairCurrencies),
         ]);
