--- conflicted
+++ resolved
@@ -25,15 +25,12 @@
     findBestTradeRecursively,
     StandardLiquidityPool,
     StableLiquidityPool,
-<<<<<<< HEAD
     getStandardLpTokenFromCurrencyId,
     storageKeyToNthInner,
-=======
     isStableMultiPathElement,
     encodeSwapParamsForStandardPoolsOnly,
     encodeSwapParamsForStandardAndStablePools,
     addressOrPairAsAccountId,
->>>>>>> 30730c9f
 } from "..";
 
 const HOP_LIMIT = 4; // TODO: add as parameter?
