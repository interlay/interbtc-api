--- conflicted
+++ resolved
@@ -3,13 +3,8 @@
 import { Currency, MonetaryAmount } from "@interlay/monetary-js";
 
 import { newAccountId, newCurrencyId, newMonetaryAmount } from "../utils";
-<<<<<<< HEAD
 import { TransactionAPI } from "./transaction";
-import { CurrencyUnit, tickerToCurrencyIdLiteral } from "../types";
-=======
-import { DefaultTransactionAPI, TransactionAPI } from "./transaction";
 import { ChainBalance, CurrencyUnit, parseOrmlTokensAccountData, tickerToCurrencyIdLiteral } from "../types";
->>>>>>> de8f56cf
 import { OrmlTokensAccountData } from "@polkadot/types/lookup";
 
 /**
