import { ApiPromise } from "@polkadot/api";
import { AddressOrPair, SubmittableExtrinsic } from "@polkadot/api/submittable/types";
import { AccountId, Hash, H256, Header } from "@polkadot/types/interfaces";
import { EventRecord } from "@polkadot/types/interfaces/system";
import { Bytes } from "@polkadot/types";
import { Network } from "bitcoinjs-lib";
import Big from "big.js";
import BN from "bn.js";

import { VaultsAPI, DefaultVaultsAPI } from "./vaults";
import {
    decodeBtcAddress,
    decodeFixedPointType,
    btcToSat,
    satToBTC,
    getTxProof,
    stripHexPrefix,
    encodeBtcAddress,
    planckToDOT,
    storageKeyToFirstInner,
    newAccountId,
} from "../utils";
import { allocateAmountsToVaults, getRequestIdsFromEvents } from "../utils/issueRedeem";
import { CollateralAPI } from ".";
import { DefaultCollateralAPI } from "./collateral";
import { ElectrsAPI } from "../external";
import { DefaultTransactionAPI, TransactionAPI } from "./transaction";
import { RedeemRequest } from "../interfaces/default";
import { DefaultOracleAPI, OracleAPI } from "./oracle";
import { Redeem, RedeemStatus } from "../types";

export function encodeRedeemRequest(
    req: RedeemRequest,
    network: Network,
    id: H256,
): Redeem {
    const status = req.status.isCompleted ?
        RedeemStatus.Completed : req.status.isRetried ?
            RedeemStatus.Retried : req.status.isReimbursed ?
                RedeemStatus.Reimbursed : RedeemStatus.PendingWithBtcTxNotFound;
    return {
        id: stripHexPrefix(id.toString()),
        userDOTAddress: req.redeemer.toString(),
        amountBTC: satToBTC(req.amount_btc).toString(),
        dotPremium: planckToDOT(req.premium).toString(),
        bridgeFee: satToBTC(req.fee).toString(),
        btcTransferFee: satToBTC(req.transfer_fee_btc).toString(),
        creationBlock: req.opentime.toNumber(),
        vaultDOTAddress: req.vault.toString(),
        userBTCAddress: encodeBtcAddress(req.btc_address, network),
        status
    };
}

/**
 * @category InterBTC Bridge
 * The type Big represents DOT or InterBTC denominations,
 * while the type BN represents Planck or Satoshi denominations.
 */
export interface RedeemAPI extends TransactionAPI {
    /**
     * @returns An array containing the redeem requests
     */
    list(): Promise<Redeem[]>;
    /**
     * Send a redeem request transaction
     * @param amount InterBTC amount (denoted in Bitcoin) to redeem
     * @param btcAddressEnc Bitcoin address where the redeemed BTC should be sent
     * @param vaultId (optional) ID of the vault to redeem with.
     * @param atomic (optional) Whether the request should be handled atomically or not. Only makes a difference
     * if more than one vault is needed to fulfil it. Defaults to false.
     * @param retries (optional) Number of times to re-try redeeming, if some of the requests fail. Defaults to 0.
     * @param availableVaults (optional) A list of all vaults usable for redeem. If not provided, will fetch from the parachain.
     * @returns An array of type {redeemId, redeemRequest} if the requests succeeded. The function throws an error otherwise.
     */
    request(
        amount: Big,
        btcAddressEnc: string,
        vaultId?: AccountId,
        atomic?: boolean,
        retries?: number,
        availableVaults?: Map<AccountId, Big>
    ): Promise<Redeem[]>;

    /**
     * Send a batch of aggregated redeem transactions (to one or more vaults)
     * @param amountsPerVault A mapping of vaults to redeem from, and InterBTC amounts (in Satoshi) to redeem using each vault
     * @param btcAddressEnc Bitcoin address where the redeemed BTC should be sent
     * @param atomic Whether the issue request should be handled atomically or not. Only makes a difference if more than
     * one vault is needed to fulfil it.
     * @returns An array of type {redeemId, vault} if the requests succeeded.
     * @throws Rejects the promise if none of the requests succeeded (or if at least one failed, when atomic=true).
     */
    requestAdvanced(
        amountsPerVault: Map<AccountId, Big>,
        btcAddressEnc: string,
        atomic: boolean
    ): Promise<Redeem[]>;

    /**
     * Send a redeem execution transaction
     * @remarks If `txId` is not set, the `merkleProof` and `rawTx` must both be set.
     *
     * @param redeemId The ID generated by the redeem request transaction
     * @param txId (Optional) The ID of the Bitcoin transaction that sends funds from the vault to the redeemer's address
     * @param merkleProof (Optional) The merkle inclusion proof of the Bitcoin transaction.
     * @param rawTx (Optional) The raw bytes of the Bitcoin transaction
     */
    execute(redeemId: string, txId?: string, merkleProof?: Bytes, rawTx?: Bytes): Promise<void>;
    /**
     * Send a redeem cancellation transaction. After the redeem period has elapsed,
     * the redeemal of InterBTC can be cancelled. As a result, the griefing collateral
     * of the vault will be slashed and sent to the redeemer
     * @param redeemId The ID returned by the redeem request transaction
     * @param reimburse (Optional) In case of redeem failure:
<<<<<<< HEAD
     *  - (Default) `false` = retry redeeming, with a different Vault
     *  - `true` = accept reimbursement in polkaBTC
=======
     *  - `false` = retry redeeming, with a different Vault
     *  - `true` = accept reimbursement in interBTC
>>>>>>> 88f1c1f1
     */
    cancel(redeemId: string, reimburse?: boolean): Promise<void>;
    /**
     * @remarks Testnet utility function
     * @param blocks The time difference in number of blocks between a redeem request
     * is created and required completion time by a vault.
     * The redeem period has an upper limit to ensure the user gets their BTC in time
     * and to potentially punish a vault for inactivity or stealing BTC.
     */
    setRedeemPeriod(blocks: number): Promise<void>;
     /**
     *
     * @returns The time difference in number of blocks between a redeem request
     * is created and required completion time by a vault.
     * The redeem period has an upper limit to ensure the user gets their BTC in time
     * and to potentially punish a vault for inactivity or stealing BTC.
     */
    getRedeemPeriod(): Promise<number>;
    /**
     * @param account The ID of the account whose redeem requests are to be retrieved
     * @returns A mapping from the redeem request ID to the redeem request object, corresponding to the requests of
     * the given account
     */
    mapForUser(account: AccountId): Promise<Map<H256, Redeem>>;
    /**
     * @param redeemId The ID of the redeem request to fetch
     * @returns A redeem request object
     */
    getRequestById(redeemId: H256): Promise<Redeem>;
    getRequestsById(redeemIds: H256[]): Promise<Redeem[]>;
    /**
     * Whenever a redeem request associated with `account` expires, call the callback function with the
     * ID of the expired request. Already expired requests are stored in memory, so as not to call back
     * twice for the same request.
     * @param account The ID of the account whose redeem requests are to be checked for expiry
     * @param callback Function to be called whenever a redeem request expires
     */
    subscribeToRedeemExpiry(account: AccountId, callback: (requestRedeemId: H256) => void): Promise<() => void>;
    /**
     * @returns The minimum amount of btc that is accepted for redeem requests; any lower values would
     * risk the bitcoin client to reject the payment
     */
    getDustValue(): Promise<Big>;
    /**
     * @returns The fee charged for redeeming. For instance, "0.005" stands for 0.5%
     */
    getFeeRate(): Promise<Big>;
    /**
     * @param amountBtc The amount, in BTC, for which to compute the redeem fees
     * @returns The fees, in BTC
     */
    getFeesToPay(amount: Big): Promise<Big>;
    /**
     * @returns If users execute a redeem with a Vault flagged for premium redeem,
     * they can earn a DOT premium, slashed from the Vault's collateral.
     */
    getPremiumRedeemFee(): Promise<Big>;
    /**
     * Burn wrapped tokens for a premium
     * @param amount The amount of InterBTC to burn, denominated as InterBTC
     */
    burn(amount: Big): Promise<void>;
    /**
     * @returns The maximum amount of tokens that can be burned through a liquidation redeem
     */
    getMaxBurnableTokens(): Promise<Big>;
    /**
     * @returns The exchange rate (collateral currency to wrapped token currency)
     * used when burning tokens
     */
    getBurnExchangeRate(): Promise<Big>;
    /**
     * @returns The current inclusion fee based on the expected number of bytes
     * in the transaction, and the inclusion fee rate reported by the oracle
     */
    getCurrentInclusionFee(): Promise<Big>;
}

export class DefaultRedeemAPI extends DefaultTransactionAPI implements RedeemAPI {
    private vaultsAPI: VaultsAPI;
    private collateralAPI: CollateralAPI;
    private oracleAPI: OracleAPI;
    requestHash: Hash = this.api.createType("Hash");
    events: EventRecord[] = [];

    constructor(api: ApiPromise, private btcNetwork: Network, private electrsAPI: ElectrsAPI, account?: AddressOrPair) {
        super(api, account);
        this.vaultsAPI = new DefaultVaultsAPI(api, btcNetwork, electrsAPI, account);
        this.collateralAPI = new DefaultCollateralAPI(api, account);
        this.oracleAPI = new DefaultOracleAPI(api, account);
    }

    private getRedeemIdsFromEvents(events: EventRecord[]): Hash[] {
        return getRequestIdsFromEvents(events, this.api.events.redeem.RequestRedeem, this.api);
    }

    async request(
        amount: Big,
        btcAddressEnc: string,
        vaultId?: AccountId,
        atomic: boolean = true,
        retries: number = 0,
        cachedVaults?: Map<AccountId, Big>,
    ): Promise<Redeem[]> {
        try {
            if(vaultId) {
                // If a vault account id is defined, request to issue with that vault only.
                // Initialize the `amountsPerVault` map with a single entry,the (vaultId, amount) pair
                const amountsPerVault = new Map<AccountId, Big>([[vaultId, amount]]);
                return await this.requestAdvanced(amountsPerVault, btcAddressEnc, atomic);
            }
            const availableVaults = cachedVaults || await this.vaultsAPI.getVaultsWithRedeemableTokens();
            const amountsPerVault = allocateAmountsToVaults(availableVaults, amount);
            const result = await this.requestAdvanced(amountsPerVault, btcAddressEnc, atomic);
            const successfulSum = result.reduce((sum, req) => sum.plus(req.amountBTC), new Big(0));
            const remainder = amount.sub(successfulSum);
            if (remainder.eq(0) || retries === 0) return result;
            else {
                return (await this.request(remainder, btcAddressEnc, vaultId, atomic, retries - 1, availableVaults)).concat(result);
            }
        } catch (e) {
            return Promise.reject(e);
        }
    }

    async requestAdvanced(
        amountsPerVault: Map<AccountId, Big>,
        btcAddressEnc: string,
        atomic: boolean
    ): Promise<Redeem[]> {
        const btcAddress = this.api.createType("BtcAddress", decodeBtcAddress(btcAddressEnc, this.btcNetwork));
        const txes = new Array<SubmittableExtrinsic<"promise">>();
        for (const [vault, amount] of amountsPerVault) {
            const amountWrapped = this.api.createType("Wrapped", btcToSat(amount));
            txes.push(this.api.tx.redeem.requestRedeem(amountWrapped, btcAddress, vault));
        }
        // batchAll fails atomically, batch allows partial successes
        const batch = (atomic ? this.api.tx.utility.batchAll : this.api.tx.utility.batch)(txes);
        try {
            const result = await this.sendLogged(batch, this.api.events.issue.RequestRedeem);
            const ids = this.getRedeemIdsFromEvents(result.events);
            const redeemRequests = await this.getRequestsById(ids);
            return redeemRequests;
        } catch (e) {
            return Promise.reject(e);
        }
    }

    async execute(requestId: string, btcTxId?: string, merkleProof?: Bytes, rawTx?: Bytes): Promise<void> {
        const parsedRequestId = this.api.createType("H256", requestId);
        [merkleProof, rawTx] = await getTxProof(this.electrsAPI, btcTxId, merkleProof, rawTx);
        const executeRedeemTx = this.api.tx.redeem.executeRedeem(parsedRequestId, merkleProof, rawTx);
        const result = await this.sendLogged(executeRedeemTx, this.api.events.redeem.ExecuteRedeem);
        const ids = this.getRedeemIdsFromEvents(result.events);
        if (ids.length > 1) {
            Promise.reject("Unexpected multiple redeem events from single execute transaction!");
        }
    }

    async cancel(requestId: string, reimburse = false): Promise<void> {
        const parsedRequestId = this.api.createType("H256", requestId);
        const cancelRedeemTx = this.api.tx.redeem.cancelRedeem(parsedRequestId, reimburse);
        await this.sendLogged(cancelRedeemTx, this.api.events.redeem.CancelRedeem);
    }

    async burn(amount: Big): Promise<void> {
        const amountSat = this.api.createType("Balance", btcToSat(amount));
        const burnRedeemTx = this.api.tx.redeem.liquidationRedeem(amountSat);
        await this.sendLogged(burnRedeemTx, this.api.events.redeem.LiquidationRedeem);
    }

    async setRedeemPeriod(blocks: number): Promise<void> {
        const period = this.api.createType("BlockNumber", blocks);
        const tx = this.api.tx.sudo
            .sudo(
                this.api.tx.redeem.setRedeemPeriod(period)
            );
        await this.sendLogged(tx);
    }

    async getRedeemPeriod(): Promise<number> {
        const blockNumber = await this.api.query.redeem.redeemPeriod();
        return blockNumber.toNumber();
    }

    async getMaxBurnableTokens(): Promise<Big> {
        const liquidationVault = await this.vaultsAPI.getLiquidationVault();
        return satToBTC(liquidationVault.issued_tokens);
    }

    async getBurnExchangeRate(): Promise<Big> {
        const liquidationVault = await this.vaultsAPI.getLiquidationVault();
        const wrappedSatoshi = liquidationVault.issued_tokens.add(liquidationVault.to_be_issued_tokens);
        if(wrappedSatoshi.isZero()) {
            return Promise.reject("There are no burnable tokens. The burn exchange rate is undefined");
        }
        const wrappedBtc = satToBTC(wrappedSatoshi);
        const liquidationVaultId = await this.vaultsAPI.getLiquidationVaultId();
        const collateralDot = await this.collateralAPI.balanceLocked(
            newAccountId(this.api, liquidationVaultId)
        );
        return collateralDot.div(wrappedBtc);
    }

    async getCurrentInclusionFee(): Promise<Big> {
        const head = await this.api.rpc.chain.getFinalizedHead();
        const [size, satoshiFees] = await Promise.all([
            this.api.query.redeem.redeemTransactionSize.at(head),
            this.oracleAPI.getBtcTxFeesPerByte()
        ]);
        const btcFees = satToBTC(new BN(satoshiFees.fast));
        return btcFees.mul(new Big(size.toString()));
    }

    async list(): Promise<Redeem[]> {
        const head = await this.api.rpc.chain.getFinalizedHead();
        const redeemRequests = await this.api.query.redeem.redeemRequests.entriesAt(head);
        return redeemRequests.map(([id, req]) => encodeRedeemRequest(req, this.btcNetwork, storageKeyToFirstInner(id)));
    }

    async mapForUser(account: AccountId): Promise<Map<H256, Redeem>> {
        const redeemRequestPairs: [H256, RedeemRequest][] = await this.api.rpc.redeem.getRedeemRequests(account);
        const mapForUser: Map<H256, Redeem> = new Map<H256, Redeem>();
        redeemRequestPairs.forEach((redeemRequestPair) =>
            mapForUser.set(redeemRequestPair[0], encodeRedeemRequest(redeemRequestPair[1], this.btcNetwork, redeemRequestPair[0]))
        );
        return mapForUser;
    }

    async subscribeToRedeemExpiry(account: AccountId, callback: (requestRedeemId: H256) => void): Promise<() => void> {
        const redeemPeriod = await this.getRedeemPeriod();
        const unsubscribe = this.onRedeem(
            account,
            (seen: Set<H256>, request: Redeem, id: H256, currentBlockNumber: BN) => {
                if (
                    currentBlockNumber.gtn(request.creationBlock + redeemPeriod)
                    && !seen.has(id)
                    && request.status === RedeemStatus.PendingWithBtcTxNotFound
                ) {
                    seen.add(id);
                    callback(id);
                }
            }
        );
        return unsubscribe;
    }

    async subscribeToRedeemCompletion(account: AccountId, callback: (requestRedeemId: H256) => void): Promise<() => void> {
        const unsubscribe = this.onRedeem(
            account,
            (seen: Set<H256>, request: Redeem, id: H256, _currentBlockNumber: BN) => {
                if (
                    request.status === RedeemStatus.Completed
                    && !seen.has(id)
                ) {
                    seen.add(id);
                    callback(id);
                }
            }
        );
        return unsubscribe;
    }

    async onRedeem(
        account: AccountId,
        fn: (set: Set<H256>, request: Redeem, id: H256, blockNumber: BN) => void
    ): Promise<() => void> {
        const seen = new Set<H256>();
        try {
            const unsubscribe = await this.api.rpc.chain.subscribeFinalizedHeads(async (header: Header) => {
                const redeemRequests = await this.mapForUser(account);
                redeemRequests.forEach((request, id) => {
                    fn(seen, request, id, header.number.toBn());
                });
            });
            return unsubscribe;
        } catch (error) {
            console.log(`Error onRedeem: ${error}`);
        }
        // as a fallback, return an empty void function
        return () => {
            return;
        };
    }

    async getFeesToPay(amount: Big): Promise<Big> {
        const feePercentage = await this.getFeeRate();
        return amount.mul(feePercentage);
    }

    async getFeeRate(): Promise<Big> {
        const head = await this.api.rpc.chain.getFinalizedHead();
        const redeemFee = await this.api.query.fee.redeemFee.at(head);
        return decodeFixedPointType(redeemFee);
    }

    async getDustValue(): Promise<Big> {
        const head = await this.api.rpc.chain.getFinalizedHead();
        const dustValueSat = await this.api.query.redeem.redeemBtcDustValue.at(head);
        return satToBTC(dustValueSat);
    }

    async getPremiumRedeemFee(): Promise<Big> {
        const head = await this.api.rpc.chain.getFinalizedHead();
        const premiumRedeemFee = await this.api.query.fee.premiumRedeemFee.at(head);
        return decodeFixedPointType(premiumRedeemFee);
    }

    async getRequestById(redeemId: H256): Promise<Redeem> {
        return (await this.getRequestsById([redeemId]))[0];
    }

    async getRequestsById(redeemIds: H256[]): Promise<Redeem[]> {
        const head = await this.api.rpc.chain.getFinalizedHead();
        return Promise.all(
            redeemIds.map(async (redeemId) =>
                encodeRedeemRequest(
                    await this.api.query.redeem.redeemRequests.at(head, redeemId),
                    this.btcNetwork,
                    redeemId)
            )
        );
    }
}<|MERGE_RESOLUTION|>--- conflicted
+++ resolved
@@ -19,6 +19,7 @@
     planckToDOT,
     storageKeyToFirstInner,
     newAccountId,
+    ensureHashEncoded,
 } from "../utils";
 import { allocateAmountsToVaults, getRequestIdsFromEvents } from "../utils/issueRedeem";
 import { CollateralAPI } from ".";
@@ -113,13 +114,8 @@
      * of the vault will be slashed and sent to the redeemer
      * @param redeemId The ID returned by the redeem request transaction
      * @param reimburse (Optional) In case of redeem failure:
-<<<<<<< HEAD
      *  - (Default) `false` = retry redeeming, with a different Vault
-     *  - `true` = accept reimbursement in polkaBTC
-=======
-     *  - `false` = retry redeeming, with a different Vault
      *  - `true` = accept reimbursement in interBTC
->>>>>>> 88f1c1f1
      */
     cancel(redeemId: string, reimburse?: boolean): Promise<void>;
     /**
@@ -148,8 +144,8 @@
      * @param redeemId The ID of the redeem request to fetch
      * @returns A redeem request object
      */
-    getRequestById(redeemId: H256): Promise<Redeem>;
-    getRequestsById(redeemIds: H256[]): Promise<Redeem[]>;
+    getRequestById(redeemId: H256 | string): Promise<Redeem>;
+    getRequestsById(redeemIds: (H256 | string)[]): Promise<Redeem[]>;
     /**
      * Whenever a redeem request associated with `account` expires, call the callback function with the
      * ID of the expired request. Already expired requests are stored in memory, so as not to call back
@@ -428,19 +424,22 @@
         return decodeFixedPointType(premiumRedeemFee);
     }
 
-    async getRequestById(redeemId: H256): Promise<Redeem> {
-        return (await this.getRequestsById([redeemId]))[0];
-    }
-
-    async getRequestsById(redeemIds: H256[]): Promise<Redeem[]> {
+    async getRequestById(redeemId: H256 | string): Promise<Redeem> {
+        const id = ensureHashEncoded(this.api, redeemId);
+        return (await this.getRequestsById([id]))[0];
+    }
+
+    async getRequestsById(redeemIds: (H256 | string)[]): Promise<Redeem[]> {
         const head = await this.api.rpc.chain.getFinalizedHead();
         return Promise.all(
-            redeemIds.map(async (redeemId) =>
-                encodeRedeemRequest(
-                    await this.api.query.redeem.redeemRequests.at(head, redeemId),
+            redeemIds.map(async (redeemId) => {
+                const id = ensureHashEncoded(this.api, redeemId);
+                return encodeRedeemRequest(
+                    await this.api.query.redeem.redeemRequests.at(head, id),
                     this.btcNetwork,
-                    redeemId)
-            )
+                    id
+                );
+            })
         );
     }
 }