--- conflicted
+++ resolved
@@ -12,26 +12,18 @@
     Transaction,
     encodeParachainRequest,
     ACCOUNT_NOT_SET_ERROR_MESSAGE,
-<<<<<<< HEAD
-=======
     btcToSat,
     satToBTC,
     planckToDOT
->>>>>>> d1916791
 } from "../utils";
 import { BlockNumber } from "@polkadot/types/interfaces/runtime";
 import { stripHexPrefix } from "../utils";
 import { Network } from "bitcoinjs-lib";
 import Big from "big.js";
-<<<<<<< HEAD
 import { allocateAmountsToVaults, getRequestIdsFromEvents, RequestOptions } from "../utils/issueRedeem";
 import BN from "bn.js";
-=======
-import { ApiTypes, AugmentedEvent } from "@polkadot/api/types";
-import type { AnyTuple } from "@polkadot/types/types";
 import { CollateralAPI } from ".";
 import { DefaultCollateralAPI } from "./collateral";
->>>>>>> d1916791
 
 export type RequestResult = { id: Hash; redeemRequest: RedeemRequestExt };
 
