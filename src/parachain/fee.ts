--- conflicted
+++ resolved
@@ -5,32 +5,28 @@
 
 /**
  * @category InterBTC Bridge
- * The type Big represents DOT or InterBTC denominations,
- * while the type BN represents Planck or Satoshi denominations.
+ * The type Big represents large denominations (e.g. DOT or BTC),
+ * while the type BN represents small denominations (e.g. Planck or Satoshi).
  */
 export interface FeeAPI {
     /**
      * @param amount Amount, in BTC, for which to compute the required
      * griefing collateral
      * @param griefingCollateralRate
-     * @returns The griefing collateral, in DOT
+     * @returns The griefing collateral, as large denomination (e.g. DOT)
      */
     getGriefingCollateral(
         amount: Big,
         griefingCollateralRate: Big
     ): Promise<Big>;
     /**
-     * @param feesInterBTC Satoshi value representing the BTC fees accrued
-     * @param feesDOT Planck value representing the DOT fees accrued
-     * @param lockedDOT Planck value representing the value locked to gain yield
-     * @param dotToBtcRate (Optional) Conversion rate of the large denominations (DOT/BTC as opposed to Planck/Satoshi)
+     * @param feesInterBTC BTC fees accrued, in large denomination
+     * @param feesCollateral Collateral fees accrued, in large denomination (e.g. DOT)
+     * @param lockedCollateral Collateral value representing the value locked to gain yield. Large denomination (e.g. DOT)
+     * @param collateralToWrappedRate (Optional) Conversion rate of the large denominations (DOT/BTC as opposed to Planck/Satoshi)
      * @returns The APY, given the parameters
      */
-<<<<<<< HEAD
-    calculateAPY(feesPolkaBTC: Big, feesDOT: Big, lockedDOT: Big, dotToBtcRate?: Big): Promise<Big>;
-=======
-    calculateAPY(feesInterBTC: Big, feesDOT: Big, lockedDOT: Big, dotToBtcRate?: Big): Promise<string>;
->>>>>>> 88f1c1f1
+    calculateAPY(feesInterBTC: Big, feesCollateral: Big, lockedCollateral: Big, collateralToWrappedRate?: Big): Promise<Big>;
     /**
      * @returns The griefing collateral rate for issuing InterBTC
      */
@@ -68,21 +64,17 @@
         return decodeFixedPointType(griefingCollateralRate);
     }
 
-<<<<<<< HEAD
-    async calculateAPY(feesPolkaBTC: Big, feesDOT: Big, lockedDOT: Big, dotToBtcRate?: Big): Promise<Big> {
-        if(lockedDOT.eq(new Big(0))) {
+    async calculateAPY(feesInterBTC: Big, feesCollateral: Big, lockedCollateral: Big, collateralToWrappedRate?: Big): Promise<Big> {
+        if(lockedCollateral.eq(new Big(0))) {
             return new Big(0);
         }
-=======
-    async calculateAPY(feesInterBTC: Big, feesDOT: Big, lockedDOT: Big, dotToBtcRate?: Big): Promise<string> {
->>>>>>> 88f1c1f1
-        if(dotToBtcRate === undefined) {
-            dotToBtcRate = await this.oracleAPI.getExchangeRate();
+        if(collateralToWrappedRate === undefined) {
+            collateralToWrappedRate = await this.oracleAPI.getExchangeRate();
         }
-        const feesInterBTCInDot = feesInterBTC.mul(dotToBtcRate);
-        const totalFees = feesDOT.add(feesInterBTCInDot);
+        const feesInterBTCInDot = feesInterBTC.mul(collateralToWrappedRate);
+        const totalFees = feesCollateral.add(feesInterBTCInDot);
 
         // convert to percent
-        return totalFees.div(lockedDOT).mul(100);
+        return totalFees.div(lockedCollateral).mul(100);
     }
 }