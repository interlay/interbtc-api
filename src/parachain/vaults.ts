--- conflicted
+++ resolved
@@ -506,7 +506,6 @@
     }
 
     async getVaultsWithIssuableTokens(): Promise<Map<AccountId, Big>> {
-<<<<<<< HEAD
         const vaults = await this.api.rpc.vaultRegistry.getVaultsWithIssuableTokens();
         return new Map(
             vaults.map(([id, issuableTokens]) => [id, new Big(satToBTC(this.unwrapCurrency(issuableTokens).toString()))])
@@ -518,27 +517,6 @@
         return new Map(
             vaults.map(([id, redeemableTokens]) => [id, new Big(satToBTC(this.unwrapCurrency(redeemableTokens).toString()))])
         );
-=======
-        try {
-            const vaults = await this.api.rpc.vaultRegistry.getVaultsWithIssuableTokens();
-            return new Map(
-                vaults.map(([id, issuableTokens]) => [id, new Big(satToBTC(this.unwrapCurrency(issuableTokens).toString()))])
-            );
-        } catch (e) {
-            return Promise.reject("Did not find vault with issuable tokens");
-        }
->>>>>>> d5a8d976
-    }
-
-    async getVaultsWithRedeemableTokens(): Promise<Map<AccountId, Big>> {
-        try {
-            const vaults = await this.api.rpc.vaultRegistry.getVaultsWithRedeemableTokens();
-            return new Map(
-                vaults.map(([id, redeemableTokens]) => [id, new Big(satToBTC(this.unwrapCurrency(redeemableTokens).toString()))])
-            );
-        } catch (e) {
-            return Promise.reject("Did not find vault with redeemable tokens");
-        }
     }
 
     async isVaultFlaggedForTheft(vaultId: AccountId): Promise<boolean> {
