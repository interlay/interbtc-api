--- conflicted
+++ resolved
@@ -4,7 +4,7 @@
 import Big from "big.js";
 import BN from "bn.js";
 import { Network } from "bitcoinjs-lib";
-import { Bitcoin, BTCAmount, Polkadot, PolkadotUnit, MonetaryAmount, Currency } from "@interlay/monetary-js";
+import { Bitcoin, BTCAmount, Polkadot, PolkadotUnit, MonetaryAmount, Currency, PolkadotAmount } from "@interlay/monetary-js";
 
 import {
     Vault,
@@ -308,17 +308,12 @@
     ): Promise<MonetaryAmount<Currency<C>, C>>;
     /**
      * @param vaultId account id
-<<<<<<< HEAD
      * @param currency The currency specification, a `Monetary.js` object
      * @returns The entire collateral backing a vault's issued tokens.
-=======
-     * @returns The entire collateral backing a vault's issued tokens.
-     * Expressed as large denomination (e.g. DOT)
->>>>>>> d4f6a5ad
      */
     getBackingCollateral<C extends CollateralUnits>(
         vaultId: AccountId,
-        collateralCurrency: Currency<C>
+        currency: Currency<C>
     ): Promise<MonetaryAmount<Currency<C>, C>>;
 }
 
@@ -606,11 +601,7 @@
 
     async getIssuableAmount(vaultId: AccountId): Promise<BTCAmount> {
         const vault = await this.get(vaultId);
-<<<<<<< HEAD
-        const lockedDot = await this.getBackingCollateral(vaultId, Polkadot);
-=======
-        const lockedDot = planckToDOT(vault.backing_collateral.toBn());
->>>>>>> d4f6a5ad
+        const lockedDot = PolkadotAmount.from.Planck(vault.backing_collateral.toString());
         const interBtcCapacity = await this.calculateCapacity(lockedDot);
         const backedTokens = vault.issued_tokens.add(vault.to_be_issued_tokens);
         const issuedAmountBtc = BTCAmount.from.Satoshi(backedTokens.toString());
@@ -620,7 +611,6 @@
         return issuableAmountExcludingFees.sub(fees);
     }
 
-<<<<<<< HEAD
     private async getIssuedAmounts(): Promise<BTCAmount[]> {
         const vaults: VaultExt[] = await this.list();
         const issuedTokens: BTCAmount[] = vaults.map((v) => BTCAmount.from.Satoshi(v.issued_tokens.toString()));
@@ -628,32 +618,17 @@
     }
 
     async getTotalIssuedAmount(): Promise<BTCAmount> {
-        const issuedTokens: BTCAmount[] = await this.getIssuedAmounts();
-        if (issuedTokens.length) {
-            const sumReducer = (accumulator: BTCAmount, currentValue: BTCAmount) => accumulator.add(currentValue);
-            return issuedTokens.reduce(sumReducer);
-        }
-        return BTCAmount.zero;
+        const issuedTokens = await this.tokensAPI.total(Bitcoin);
+        return issuedTokens;
     }
 
     async getTotalIssuableAmount(): Promise<BTCAmount> {
         // TODO: Can generalize to multiple collateral tokens
         const totalLockedDot = await this.tokensAPI.total(Polkadot);
-        const interBtcCapacity = await this.calculateCapacity(totalLockedDot);
-        const issuedAmountBtc = await this.getTotalIssuedAmount();
-=======
-    async getTotalIssuedAmount(): Promise<Big> {
-        const issuedTokens: Big = await this.tokensAPI.total(CurrencyIdLiteral.INTERBTC);
-        return issuedTokens;
-    }
-
-    async getTotalIssuableAmount(): Promise<Big> {
-        const totalLockedDot = await this.tokensAPI.total(CurrencyIdLiteral.DOT);
         const [interBtcCapacity, issuedAmountBtc] = await Promise.all([
             this.calculateCapacity(totalLockedDot),
             this.getTotalIssuedAmount()
         ]);
->>>>>>> d4f6a5ad
         return interBtcCapacity.sub(issuedAmountBtc);
     }
 
@@ -661,18 +636,12 @@
         collateral: MonetaryAmount<Currency<C>, C>
     ): Promise<BTCAmount> {
         const oracle = new DefaultOracleAPI(this.api);
-<<<<<<< HEAD
-        const exchangeRate = await oracle.getExchangeRate(collateral.currency);
-        const secureCollateralThreshold = await this.getSecureCollateralThreshold();
+        const [exchangeRate, secureCollateralThreshold] = await Promise.all([
+            oracle.getExchangeRate(collateral.currency),
+            this.getSecureCollateralThreshold()
+        ]);
         const unusedCollateral = collateral.div(secureCollateralThreshold);
         return exchangeRate.toBase(unusedCollateral);
-=======
-        const [exchangeRate, secureCollateralThreshold] = await Promise.all([
-            oracle.getExchangeRate(),
-            this.getSecureCollateralThreshold()
-        ]);
-        return collateral.div(exchangeRate).div(secureCollateralThreshold);
->>>>>>> d4f6a5ad
     }
 
     async selectRandomVaultIssue(amount: BTCAmount): Promise<AccountId> {
