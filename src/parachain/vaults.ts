--- conflicted
+++ resolved
@@ -13,13 +13,9 @@
     Currency,
     PolkadotAmount,
 } from "@interlay/monetary-js";
-<<<<<<< HEAD
-
+
+import { Bytes } from "@polkadot/types";
 import { Vault, IssueRequest, RedeemRequest, ReplaceRequest, BalanceWrapper, VaultStatus } from "../interfaces/default";
-=======
-import { Bytes } from "@polkadot/types";
-import { Vault, IssueRequest, RedeemRequest, ReplaceRequest, BalanceWrapper } from "../interfaces/default";
->>>>>>> 65ebfcab
 import {
     FIXEDI128_SCALING_FACTOR,
     decodeFixedPointType,
