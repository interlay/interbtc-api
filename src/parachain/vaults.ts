--- conflicted
+++ resolved
@@ -1,9 +1,5 @@
 import { ApiPromise } from "@polkadot/api";
-<<<<<<< HEAD
-import { AccountId, H256, Balance, BlockHash } from "@polkadot/types/interfaces";
-=======
-import { AccountId, H256, Balance, BlockNumber } from "@polkadot/types/interfaces";
->>>>>>> f88be88b
+import { AccountId, H256, Balance, BlockNumber, BlockHash } from "@polkadot/types/interfaces";
 import { AddressOrPair } from "@polkadot/api/types";
 import Big from "big.js";
 import BN from "bn.js";
@@ -303,17 +299,10 @@
         await this.sendLogged(tx, this.api.events.vaultRegistry.DepositCollateral);
     }
 
-<<<<<<< HEAD
     async list(atBlock?: BlockHash): Promise<VaultExt[]> {
         const block = atBlock || await this.api.rpc.chain.getFinalizedHead();
         const vaultsMap = await this.api.query.vaultRegistry.vaults.entriesAt(block);
-        return Promise.all(vaultsMap.map((v) => this.encodeVault(v[1], this.btcNetwork)));
-=======
-    async list(): Promise<VaultExt[]> {
-        const head = await this.api.rpc.chain.getFinalizedHead();
-        const vaultsMap = await this.api.query.vaultRegistry.vaults.entriesAt(head);
         return Promise.all(vaultsMap.map((v) => this.parseVault(v[1], this.btcNetwork)));
->>>>>>> f88be88b
     }
 
     async mapIssueRequests(vaultId: AccountId): Promise<Map<H256, Issue>> {
