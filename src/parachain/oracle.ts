--- conflicted
+++ resolved
@@ -77,11 +77,7 @@
      */
     convertSatoshiToPlanck(amount: BN): Promise<BN>;
     /**
-<<<<<<< HEAD
-     * @returns Convert a Bitcoin amount to DOT
-=======
      * @returns Convert a Bitcoin amount to Dot
->>>>>>> d5a8d976
      */
     convertBitcoinToDot(amount: Big): Promise<Big>;
     /**
