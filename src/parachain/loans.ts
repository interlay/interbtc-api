import { AccountId } from "@polkadot/types/interfaces";
import { Kintsugi, MonetaryAmount } from "@interlay/monetary-js";
import {
    BorrowPosition,
    CurrencyExt,
    LoanAsset,
    LendPosition,
    TickerToData,
    LendToken,
    LoanMarket,
    SubsidyReward,
    LoanPosition,
} from "../types";
import { AssetRegistryAPI } from "./asset-registry";
import { ApiPromise } from "@polkadot/api";
import Big from "big.js";
import {
    currencyIdToMonetaryCurrency,
    decodeFixedPointType,
    MS_PER_YEAR,
    newCurrencyId,
    newMonetaryAmount,
    storageKeyToNthInner,
} from "../utils";
import { InterbtcPrimitivesCurrencyId, PalletLoansMarket } from "@polkadot/types/lookup";
import { StorageKey, Option } from "@polkadot/types";
import { TransactionAPI } from "./transaction";

const MOCKDATA_BORROW_POSITION_INTR: BorrowPosition = {
    currency: Kintsugi,
    amount: new MonetaryAmount(Kintsugi, Big(1305.73946294014)),
    earnedReward: new MonetaryAmount(Kintsugi, Big(0)),
    accumulatedDebt: new MonetaryAmount(Kintsugi, Big(35.231)),
};

const MOCKDATA_BORROW_POSITIONS = [MOCKDATA_BORROW_POSITION_INTR];

/**
 * @category Lending protocol
 */

export interface LoansAPI {
    /**
     * Get the lend positions for given account.
     *
     * @param accountId the account Id for which to get supply positions
     * @returns Array of lend positions of account.
     */
    getLendPositionsOfAccount(accountId: AccountId): Promise<Array<LendPosition>>;

    /**
     * Get the borrow positions for given account.
     *
     * @param accountId the account Id for which to get borrow positions
     * @returns Array of borrow positions of account.
     */
    getBorrowPositionsOfAccount(accountId: AccountId): Promise<Array<BorrowPosition>>;

    /**
     * Get all loan assets.
     *
     * @returns Array of all assets that can be lent and borrowed.
     * @remarks Method could be refactored to compute APR in lib if we can get underlyingCurrency/rewardCurrency exchange rate,
     * but is it safe to assume that exchange rate for btc/underlyingCurrency will be
     * always fed to the oracle and available?
     */
    getLoanAssets(): Promise<TickerToData<LoanAsset>>;

    /**
     * Get underlying currency of lend token id,
     *
     * @param lendTokenId Currency id of the lend token to get currency from
     * @returns Underlying CurrencyExt for provided lend token
     */
    getUnderlyingCurrencyFromLendTokenId(lendTokenId: InterbtcPrimitivesCurrencyId): Promise<CurrencyExt>;

    /**
     * Get all lend token currencies.
     *
     * @returns Array of all LendToken currencies.
     */
    getLendTokens(): Promise<Array<LendToken>>;

    /**
     * Lend currency to protocol for borrowing.
     *
     * @param {CurrencyExt} underlyingCurrency  Currency to lend.
     * @param {MonetaryAmount<CurrencyExt>} amount Amount of currency to lend.
     * @throws If there is not active market for `underlyingCurrency`.
     * @throws If `amount` is exceeding available balance of account.
     */
    lend(underlyingCurrency: CurrencyExt, amount: MonetaryAmount<CurrencyExt>): Promise<void>;

    /**
     * Withdraw previously lent currency from protocol.
     *
     * @param {CurrencyExt} underlyingCurrency Currency to witdhraw.
     * @param {MonetaryAmount<CurrencyExt>} amount Amount of currency to withdraw.
     * @throws If there is not active market for `underlyingCurrency`.
     * @throws If `amount` is exceeding lent amount of account.
     * @throws If `underlyingCurrency` is used as collateral and withdrawal of
     * `amount` would bring account under collateral threshold.
     * @throws If there is not enough of underlying currency currently
     * available in the protocol.
     */
    withdraw(underlyingCurrency: CurrencyExt, amount: MonetaryAmount<CurrencyExt>): Promise<void>;

    /**
     * Same as `withdraw`, but exits full position.
     *
     * @param underlyingCurrency Currency to fully withdraw.
     */
    withdrawAll(underlyingCurrency: CurrencyExt): Promise<void>;

    /**
     * Enable lend position of account as collateral for borrowing.
     *        await this._checkMarketState(underlyingCurrency, "withdraw");
     * @param underlyingCurrency Currency to enable as collateral.
     * @throws If there is no existing lend position for `currency`.
     */
    enableAsCollateral(underlyingCurrency: CurrencyExt): Promise<void>;

    /**
     * Enable lend position of account as collateral for borrowing.
     *
     * @param underlyingCurrency Currency to enable as collateral.
     * @throws If there is no existing lend position for `currency`.
     * @throws If disabling lend position of `currency` would bring
     * account under collateral threshold.
     */
    disableAsCollateral(underlyingCurrency: CurrencyExt): Promise<void>;

    /**
     * Claim subsidy reward for specified currency.
     *
     * @param currency Currency for which to claim reward.
     * @throws If no position exists for `currency` and account.
     */
    claimSubsidyReward(currency: CurrencyExt): Promise<void>;

    /**
     * Claim subsidy rewards for all currencies available for account.
     */
    claimAllSubsidyRewards(): Promise<void>;

    /**
     * Borrow currency from the protocol.
     *
     * @param currency Currency to borrow.
     * @param amount Amount of currency to borrow.
     * @throws If there is no active market for `currency`.
     * @throws If there is not enough collateral provided by account for
     * `amount` of `currency`.
     * @throws If `amount` is higher than available amount of `currency`
     * in the protocol.
     */
    borrow(currency: CurrencyExt, amount: MonetaryAmount<CurrencyExt>): Promise<void>;

    /**
     * Repay borrowed loan.
     *
     * @param currency Currency to repay.
     * @param amount Amount of currency to repay.
     * @throws If there is no active market for `currency`.
     * @throws If `amount` is higher than available balance of account.
     * @throws If `amount` is higher than outstanding loan.
     */
    repay(currency: CurrencyExt, amount: MonetaryAmount<CurrencyExt>): Promise<void>;

    /**
     * Same as `repay`, but repays full loan.
     *
     * @param currency Currency to repay.
     */
    repayAll(currency: CurrencyExt): Promise<void>;
}

export class DefaultLoansAPI implements LoansAPI {
    constructor(
        private api: ApiPromise,
        private assetRegistryAPI: AssetRegistryAPI,
        private transactionAPI: TransactionAPI
    ) {}

    static parseMarket(market: PalletLoansMarket): LoanMarket {
        // TODO
        return {
            ...market,
            lendTokenId: market.lendTokenId.asLendToken.toNumber(),
        };
    }

    // Wrapped call to make mocks in tests simple.
    async getLoansMarketsEntries(): Promise<[StorageKey<[InterbtcPrimitivesCurrencyId]>, Option<PalletLoansMarket>][]> {
        const entries = await this.api.query.loans.markets.entries();
        return entries.filter((entry) => entry[1].isSome);
    }

    static getLendTokenFromUnderlyingCurrency(
        currency: CurrencyExt,
        lendTokenId: InterbtcPrimitivesCurrencyId
    ): LendToken {
        return {
            name: `q${currency.name}`,
            ticker: `q${currency.ticker}`,
            decimals: currency.decimals,
            lendToken: {
                id: lendTokenId.asLendToken.toNumber(),
            },
        };
    }

    async getUnderlyingCurrencyFromLendTokenId(lendTokenId: InterbtcPrimitivesCurrencyId): Promise<CurrencyExt> {
        const underlyingCurrencyId = await this.api.query.loans.underlyingAssetId(lendTokenId);

        const underlyingCurrency = await currencyIdToMonetaryCurrency(
            this.assetRegistryAPI,
            this,
            underlyingCurrencyId.unwrap()
        );

        return underlyingCurrency;
    }

    async getLendTokenIdFromUnderlyingCurrency(currency: CurrencyExt): Promise<InterbtcPrimitivesCurrencyId> {
        const currencyId = newCurrencyId(this.api, currency);
        const { value } = await this.api.query.loans.markets(currencyId);
        return value.lendTokenId;
    }

    async convertLendTokenToUnderlyingCurrency(
        amount: Big,
        underlyingCurrencyId: InterbtcPrimitivesCurrencyId
    ): Promise<Big> {
        const exchangeRate = await this.api.query.loans.exchangeRate(underlyingCurrencyId);
        const decodedExchangeRate = decodeFixedPointType(exchangeRate);

        return amount.mul(decodedExchangeRate);
    }

    async getLendAmountInUnderlyingCurrency(
        accountId: AccountId,
        lendTokenId: InterbtcPrimitivesCurrencyId,
        underlyingCurrencyId: InterbtcPrimitivesCurrencyId
    ): Promise<Big> {
        const lendTokenBalance = await this.api.query.tokens.accounts(accountId, lendTokenId);
        const lendTokenBalanceTotal = lendTokenBalance.free.add(lendTokenBalance.reserved);
        const lendTokenBalanceInBig = Big(lendTokenBalanceTotal.toString());

        return this.convertLendTokenToUnderlyingCurrency(lendTokenBalanceInBig, underlyingCurrencyId);
    }

    async getLendTokens(): Promise<LendToken[]> {
        const marketEntries = await this.getLoansMarketsEntries();

        return Promise.all(
            marketEntries.map(async ([key, market]) => {
                const lendTokenId = market.unwrap().lendTokenId;
                const underlyingCurrencyId = storageKeyToNthInner(key);
                const underlyingCurrency = await currencyIdToMonetaryCurrency(
                    this.assetRegistryAPI,
                    this,
                    underlyingCurrencyId
                );
                return DefaultLoansAPI.getLendTokenFromUnderlyingCurrency(underlyingCurrency, lendTokenId);
            })
        );
    }

    async _getLendPosition(
        accountId: AccountId,
        underlyingCurrency: CurrencyExt,
        underlyingCurrencyId: InterbtcPrimitivesCurrencyId,
        lendTokenId: InterbtcPrimitivesCurrencyId
    ): Promise<LendPosition | null> {
        const rewardCurrencyId = this.api.consts.loans.rewardAssetId;

        const underlyingCurrencyAmount = await this.getLendAmountInUnderlyingCurrency(
            accountId,
            lendTokenId,
            underlyingCurrencyId
        );
        // Returns null if position does not exist
        if (underlyingCurrencyAmount.eq(0)) {
            return null;
        }

        const [accountEarned, accountDeposits, rewardAccrued, rewardCurrency, currentMarketStatus] = await Promise.all([
            this.api.query.loans.accountEarned(underlyingCurrencyId, accountId),
            this.api.query.loans.accountDeposits(lendTokenId, accountId),
            // TODO: fix - This is returning reward per account basis, not per lend position
            this.api.query.loans.rewardAccrued(accountId),
            currencyIdToMonetaryCurrency(this.assetRegistryAPI, this, rewardCurrencyId),
            this.api.rpc.loans.getMarketStatus(underlyingCurrencyId),
        ]);

        const startingExchangeRate = decodeFixedPointType(accountEarned.exchangeRatePrior);
        const currentExchangeRate = decodeFixedPointType(currentMarketStatus[2]);
        const earnedPrior = decodeFixedPointType(accountEarned.totalEarnedPrior);
        const earnedInterest = currentExchangeRate
            .sub(startingExchangeRate)
            .mul(underlyingCurrencyAmount) // TODO: check whether to use underlying or lendtoken balance here
            .add(earnedPrior);

        const isCollateral = !accountDeposits.isZero();
        const earnedReward = decodeFixedPointType(rewardAccrued);

        return {
            earnedInterest: newMonetaryAmount(earnedInterest, underlyingCurrency),
            currency: underlyingCurrency,
            amount: newMonetaryAmount(underlyingCurrencyAmount, underlyingCurrency),
            earnedReward: newMonetaryAmount(earnedReward, rewardCurrency),
            isCollateral,
        };
    }

    _calculateAccumulatedDebt(borrowedAmount: Big, snapshotBorrowIndex: Big, currentBorrowIndex: Big): Big {
        // @note Formula for computing total debt: https://docs.parallel.fi/parallel-finance/#2.6-interest-rate-index
        // To compute only earned debt, subtract 1 from factor
        const factor = currentBorrowIndex.div(snapshotBorrowIndex).sub(1);
        return borrowedAmount.mul(factor);
    }

    async _getBorrowPosition(
        accountId: AccountId,
        underlyingCurrency: CurrencyExt,
        underlyingCurrencyId: InterbtcPrimitivesCurrencyId
    ): Promise<BorrowPosition | null> {
        const [borrowSnapshot, marketStatus] = await Promise.all([
            this.api.query.loans.accountBorrows(underlyingCurrencyId, accountId),
            this.api.rpc.loans.getMarketStatus(underlyingCurrencyId),
        ]);

        const borrowedAmount = Big(borrowSnapshot.principal.toString());
        const snapshotBorrowIndex = Big(decodeFixedPointType(borrowSnapshot.borrowIndex));
        const currentBorrowIndex = Big(decodeFixedPointType(marketStatus[6]));
        const accumulatedDebt = this._calculateAccumulatedDebt(borrowedAmount, snapshotBorrowIndex, currentBorrowIndex);

        return {
            amount: newMonetaryAmount(borrowedAmount, underlyingCurrency),
            currency: underlyingCurrency,
            earnedReward: null, // TODO: add computation for earned subsidy reward
            accumulatedDebt: newMonetaryAmount(accumulatedDebt, underlyingCurrency),
        };
    }

    async _getPositionsOfAccount<Position extends LoanPosition>(
        accountId: AccountId,
        getSinglePosition: (
            accountId: AccountId,
            underlyingCurrency: CurrencyExt,
            underlyingCurrencyId: InterbtcPrimitivesCurrencyId,
            lendTokenId: InterbtcPrimitivesCurrencyId
        ) => Promise<Position | null>
    ): Promise<Array<Position>> {
        const marketsEntries = await this.getLoansMarketsEntries();
        const marketsCurrencies = marketsEntries.map(([key, value]) => [
            storageKeyToNthInner(key),
            value.unwrap().lendTokenId,
        ]);

        const allMarketsPositions = await Promise.all(
            marketsCurrencies.map(async ([underlyingCurrencyId, lendTokenId]) => {
                const underlyingCurrency = await currencyIdToMonetaryCurrency(
                    this.assetRegistryAPI,
                    this,
                    underlyingCurrencyId
                );
                return getSinglePosition(accountId, underlyingCurrency, underlyingCurrencyId, lendTokenId);
            })
        );

        return <Array<Position>>allMarketsPositions.filter((position) => position !== null);
    }

    async getLendPositionsOfAccount(accountId: AccountId): Promise<Array<LendPosition>> {
        return this._getPositionsOfAccount(accountId, this._getLendPosition.bind(this));
    }

    async getBorrowPositionsOfAccount(accountId: AccountId): Promise<Array<BorrowPosition>> {
        return this._getPositionsOfAccount(accountId, this._getBorrowPosition.bind(this));
    }

    async _getLendApy(underlyingCurrencyId: InterbtcPrimitivesCurrencyId): Promise<Big> {
        const rawLendApy = await this.api.query.loans.supplyRate(underlyingCurrencyId);

        // Return percentage
        return decodeFixedPointType(rawLendApy).mul(100);
    }
    async _getBorrowApy(underlyingCurrencyId: InterbtcPrimitivesCurrencyId): Promise<Big> {
        const rawBorrowApy = await this.api.query.loans.borrowRate(underlyingCurrencyId);

        // Return percentage
        return decodeFixedPointType(rawBorrowApy).mul(100);
    }

    async _getTotalLiquidityAndCapacity(
        underlyingCurrency: CurrencyExt,
        underlyingCurrencyId: InterbtcPrimitivesCurrencyId
    ): Promise<[MonetaryAmount<CurrencyExt>, MonetaryAmount<CurrencyExt>]> {
        const lendTokenId = await this.getLendTokenIdFromUnderlyingCurrency(underlyingCurrency);
        const [lendTokenTotalIssuance, totalBorrows, exchangeRate] = await Promise.all([
            this.api.query.tokens.totalIssuance(lendTokenId),
            this.api.query.loans.totalBorrows(underlyingCurrencyId),
            this.api.query.loans.exchangeRate(underlyingCurrencyId),
        ]);

        return this._calculateLiquidityAndCapacityAmounts(
            underlyingCurrency,
            Big(lendTokenTotalIssuance.toString()),
            Big(totalBorrows.toString()),
            Big(exchangeRate.toString())
        );
    }

    _calculateLiquidityAndCapacityAmounts(
        underlyingCurrency: CurrencyExt,
        lendTokenTotalIssuance: Big,
        totalBorrows: Big,
        exchangeRate: Big
    ): [MonetaryAmount<CurrencyExt>, MonetaryAmount<CurrencyExt>] {
        const totalLiquidity = lendTokenTotalIssuance.mul(exchangeRate);
        // @note Available capacity to borrow is being computed in a different way
        // than in the runtime: https://docs.parallel.fi/parallel-finance/#2.1-internal-exchange-rate
        const availableCapacity = totalLiquidity.sub(totalBorrows);

        const totalLiquidityMonetary = newMonetaryAmount(totalLiquidity, underlyingCurrency);
        const availableCapacityMonetary = newMonetaryAmount(availableCapacity, underlyingCurrency);
        return [totalLiquidityMonetary, availableCapacityMonetary];
    }

<<<<<<< HEAD
    /**
     * Get the lend and borrow annual rewards for 1 UNIT of a given underlying currency id.
     *
     * @param underlyingCurrencyId currency id to get reward amounts for.
     * @returns Annualized lend and borrow rewards for 1 unit of the given underlying currency.
     */
    async _getLendAndBorrowYearlyRewardAmount(underlyingCurrencyId: InterbtcPrimitivesCurrencyId): Promise<[Big, Big]> {
        const blockTimeMs = (await this.api.call.auraApi.slotDuration()).toNumber();

        const [lendRewardPerUnit, borrowRewardPerUnit] = (
=======
    async _getLendAndBorrowYearlyRewardAmount(underlyingCurrencyId: InterbtcPrimitivesCurrencyId): Promise<[Big, Big]> {
        const [lendRewardSpeed, borrowRewardSpeed] = (
>>>>>>> 376fa2a0
            await Promise.all([
                this.api.query.loans.rewardSupplySpeed(underlyingCurrencyId),
                this.api.query.loans.rewardBorrowSpeed(underlyingCurrencyId),
            ])
        )
            .map((rewardSpeedRaw) => decodeFixedPointType(rewardSpeedRaw))
            .map((rewardSpeed) => this._calculateAnnualizedRewardAmount(rewardSpeed, blockTimeMs));
        // @note could be refactored to compute APR in lib if we can get underlyingCurrency/rewardCurrency exchange rate,
        // but is it safe to assume that exchange rate for btc/underlyingCurrency will be
        // always fed to the oracle and available?

        // Return rate per 1 UNIT of underlying currency and compute APR
        // on UI where all exchange rates are available.

        return [lendRewardPerUnit, borrowRewardPerUnit];
    }

    _calculateAnnualizedRewardAmount(amountPerBlock: Big, blockTimeMs: number): Big {
        const blocksPerYear = MS_PER_YEAR.div(blockTimeMs);
        return amountPerBlock.mul(blocksPerYear);
    }

    _constructSubsidyReward(amount: Big, currency: CurrencyExt): SubsidyReward | null {
        if (amount.eq(0)) {
            return null;
        }

        return {
            currency,
            amountPerUnitYearly: newMonetaryAmount(amount, currency),
        };
    }

    async _getLoanAsset(
        underlyingCurrencyId: InterbtcPrimitivesCurrencyId,
        marketData: PalletLoansMarket
    ): Promise<[CurrencyExt, LoanAsset]> {
        const underlyingCurrency = await currencyIdToMonetaryCurrency(
            this.assetRegistryAPI,
            this,
            underlyingCurrencyId
        );

        const [
            lendApy,
            borrowApy,
            [totalLiquidity, availableCapacity],
            [lendRewardAmountYearly, borrowRewardAmountYearly],
        ] = await Promise.all([
            this._getLendApy(underlyingCurrencyId),
            this._getBorrowApy(underlyingCurrencyId),
            this._getTotalLiquidityAndCapacity(underlyingCurrency, underlyingCurrencyId),
            this._getLendAndBorrowYearlyRewardAmount(underlyingCurrencyId),
        ]);

        // Format data.
        const liquidationThreshold = decodeFixedPointType(marketData.liquidationThreshold);
        const collateralThreshold = decodeFixedPointType(marketData.collateralFactor);
        const lendReward = this._constructSubsidyReward(lendRewardAmountYearly, underlyingCurrency);
        const borrowReward = this._constructSubsidyReward(borrowRewardAmountYearly, underlyingCurrency);

        return [
            underlyingCurrency,
            {
                isActive: marketData.state.isActive,
                lendApy,
                borrowApy,
                currency: underlyingCurrency,
                totalLiquidity,
                availableCapacity,
                liquidationThreshold,
                collateralThreshold,
                lendReward,
                borrowReward,
            },
        ];
    }

    async getLoanAssets(): Promise<TickerToData<LoanAsset>> {
        const marketsEntries = await this.getLoansMarketsEntries();
        const loanAssetsArray = await Promise.all(
            marketsEntries.map(([key, marketData]) =>
                this._getLoanAsset(storageKeyToNthInner(key), marketData.unwrap())
            )
        );

        const loanAssets = loanAssetsArray.reduce(
            (result, [currency, loanAsset]) => ({ ...result, [currency.ticker]: loanAsset }),
            {}
        );

        return loanAssets;
    }

    // Check that market for given currency is added and in active state.
    async _checkMarketState(currency: CurrencyExt, action: string): Promise<void> {
        const underlyingCurrencyId = newCurrencyId(this.api, currency);
        const underlyingCurrencyMarket = await this.api.query.loans.markets(underlyingCurrencyId);

        if (underlyingCurrencyMarket.isNone) {
            throw new Error(`Cannot ${action} currency that does not have market created`);
        }
        if (underlyingCurrencyMarket.unwrap().state.isPending) {
            throw new Error(`Cannot ${action} currency that does not have active market.`);
        }
    }

    async lend(underlyingCurrency: CurrencyExt, amount: MonetaryAmount<CurrencyExt>): Promise<void> {
        await this._checkMarketState(underlyingCurrency, "lend");

        const underlyingCurrencyId = newCurrencyId(this.api, underlyingCurrency);
        const lendExtrinsic = this.api.tx.loans.mint(underlyingCurrencyId, amount.toString(true));

        await this.transactionAPI.sendLogged(lendExtrinsic, this.api.events.loans.Deposited, true);
    }

    async withdraw(underlyingCurrency: CurrencyExt, amount: MonetaryAmount<CurrencyExt>): Promise<void> {
        await this._checkMarketState(underlyingCurrency, "withdraw");

        const underlyingCurrencyId = newCurrencyId(this.api, underlyingCurrency);
        const withdrawExtrinsic = this.api.tx.loans.redeem(underlyingCurrencyId, amount.toString(true));

        await this.transactionAPI.sendLogged(withdrawExtrinsic, this.api.events.loans.Redeemed, true);
    }

    async withdrawAll(underlyingCurrency: CurrencyExt): Promise<void> {
        await this._checkMarketState(underlyingCurrency, "withdraw");

        const underlyingCurrencyId = newCurrencyId(this.api, underlyingCurrency);
        const withdrawExtrinsic = this.api.tx.loans.redeemAll(underlyingCurrencyId);

        await this.transactionAPI.sendLogged(withdrawExtrinsic, this.api.events.loans.Redeemed, true);
    }

    async enableAsCollateral(underlyingCurrency: CurrencyExt): Promise<void> {
        await this._checkMarketState(underlyingCurrency, "enable collateral");

        const underlyingCurrencyId = newCurrencyId(this.api, underlyingCurrency);
        const enableCollateralExtrinsic = this.api.tx.loans.depositAllCollateral(underlyingCurrencyId);

        await this.transactionAPI.sendLogged(enableCollateralExtrinsic, this.api.events.loans.DepositCollateral, true);
    }

    async disableAsCollateral(underlyingCurrency: CurrencyExt): Promise<void> {
        await this._checkMarketState(underlyingCurrency, "disable collateral");

        const underlyingCurrencyId = newCurrencyId(this.api, underlyingCurrency);
        const enableCollateralExtrinsic = this.api.tx.loans.withdrawAllCollateral(underlyingCurrencyId);

        await this.transactionAPI.sendLogged(enableCollateralExtrinsic, this.api.events.loans.WithdrawCollateral, true);
    }

    async claimSubsidyReward(currency: CurrencyExt): Promise<void> {
        //TODO
    }

    async claimAllSubsidyRewards(): Promise<void> {
        //TODO
    }

    async borrow(currency: CurrencyExt, amount: MonetaryAmount<CurrencyExt>): Promise<void> {
        //TODO
    }

    async repay(currency: CurrencyExt, amount: MonetaryAmount<CurrencyExt>): Promise<void> {
        //TODO
    }

    async repayAll(currency: CurrencyExt): Promise<void> {
        //TODO
    }
}<|MERGE_RESOLUTION|>--- conflicted
+++ resolved
@@ -429,7 +429,6 @@
         return [totalLiquidityMonetary, availableCapacityMonetary];
     }
 
-<<<<<<< HEAD
     /**
      * Get the lend and borrow annual rewards for 1 UNIT of a given underlying currency id.
      *
@@ -440,10 +439,6 @@
         const blockTimeMs = (await this.api.call.auraApi.slotDuration()).toNumber();
 
         const [lendRewardPerUnit, borrowRewardPerUnit] = (
-=======
-    async _getLendAndBorrowYearlyRewardAmount(underlyingCurrencyId: InterbtcPrimitivesCurrencyId): Promise<[Big, Big]> {
-        const [lendRewardSpeed, borrowRewardSpeed] = (
->>>>>>> 376fa2a0
             await Promise.all([
                 this.api.query.loans.rewardSupplySpeed(underlyingCurrencyId),
                 this.api.query.loans.rewardBorrowSpeed(underlyingCurrencyId),
