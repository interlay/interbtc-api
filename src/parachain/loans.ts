import { AccountId } from "@polkadot/types/interfaces";
import { ExchangeRate, MonetaryAmount } from "@interlay/monetary-js";
import {
    BorrowPosition,
    CurrencyExt,
    LoanAsset,
    LendingStats,
    TickerToData,
    LendToken,
    LoanPosition,
    AccountLiquidity,
    WrappedCurrency,
    CollateralPosition,
    UndercollateralizedPosition,
} from "../types";
import { ApiPromise } from "@polkadot/api";
import Big from "big.js";
import {
    currencyIdToMonetaryCurrency,
    decodeFixedPointType,
    decodePermill,
    newCurrencyId,
    newMonetaryAmount,
    storageKeyToNthInner,
    calculateAnnualizedRewardAmount,
    adjustToThreshold,
    calculateBorrowLimit,
    getTotalAmountBtc,
    calculateLtv,
    calculateThreshold,
    calculateBorrowLimitBtcChangeFactory,
    calculateLtvAndThresholdsChangeFactory,
    isCurrencyEqual,
    tokenSymbolToCurrency,
    newAccountId,
} from "../utils";
import { InterbtcPrimitivesCurrencyId, LoansMarket } from "@polkadot/types/lookup";
import { TransactionAPI } from "./transaction";
import { OracleAPI } from "./oracle";

/**
 * @category Lending protocol
 */

export interface LoansAPI {
    /**
     * Get the lend positions for given account.
     *
     * @param accountId the account Id for which to get supply positions
     * @returns Array of lend positions of account.
     */
    getLendPositionsOfAccount(accountId: AccountId): Promise<Array<CollateralPosition>>;

    /**
     * Get the borrow positions for given account.
     *
     * @param accountId the account Id for which to get borrow positions
     * @returns Array of borrow positions of account.
     */
    getBorrowPositionsOfAccount(accountId: AccountId): Promise<Array<BorrowPosition>>;

    /**
     * Get collateralization information about account's loans.
     *
     * @param lendPositions Lend positions of account.
     * @param borrowPositions Borrow positions of account.
     * @param loanAssets All loan assets data in TickerToData structure.
     * @return Collateral information about account based on passed positions.
     * @throws When `loanAssets` does not contain all of the loan positions currencies.
     */
    getLendingStats(
        lendPositions: Array<CollateralPosition>,
        borrowPositions: Array<BorrowPosition>,
        loanAssets: TickerToData<LoanAsset>
    ): LendingStats | undefined;

    /**
     * Get all loan assets.
     *
     * @returns Array of all assets that can be lent and borrowed.
     * @remarks Method could be refactored to compute APR in lib if we can get underlyingCurrency/rewardCurrency exchange rate,
     * but is it safe to assume that exchange rate for btc/underlyingCurrency will be
     * always fed to the oracle and available?
     */
    getLoanAssets(): Promise<TickerToData<LoanAsset>>;

    /**
     * Get all lend token currencies.
     *
     * @returns Array of all LendToken currencies.
     */
    getLendTokens(): Promise<Array<LendToken>>;

    /**
     * Get accrued subsidy rewards amount for the account
     *
     * @param accountId Account to get rewards for
     * @returns {MonetaryAmount<CurrencyExt>} Amount how much rewards the account can claim.
     */
    getAccruedRewardsOfAccount(accountId: AccountId): Promise<MonetaryAmount<CurrencyExt>>;

    /**
     * Lend currency to protocol for borrowing.
     *
     * @param {CurrencyExt} underlyingCurrency  Currency to lend.
     * @param {MonetaryAmount<CurrencyExt>} amount Amount of currency to lend.
     * @throws If there is not active market for `underlyingCurrency`.
     * @throws If `amount` is exceeding available balance of account.
     */
    lend(underlyingCurrency: CurrencyExt, amount: MonetaryAmount<CurrencyExt>): Promise<void>;

    /**
     * Withdraw previously lent currency from protocol.
     *
     * @param {CurrencyExt} underlyingCurrency Currency to witdhraw.
     * @param {MonetaryAmount<CurrencyExt>} amount Amount of currency to withdraw.
     * @throws If there is not active market for `underlyingCurrency`.
     * @throws If `amount` is exceeding lent amount of account.
     * @throws If `underlyingCurrency` is used as collateral and withdrawal of
     * `amount` would bring account under collateral threshold.
     * @throws If there is not enough of underlying currency currently
     * available in the protocol.
     */
    withdraw(underlyingCurrency: CurrencyExt, amount: MonetaryAmount<CurrencyExt>): Promise<void>;

    /**
     * Same as `withdraw`, but exits full position.
     *
     * @param underlyingCurrency Currency to fully withdraw.
     */
    withdrawAll(underlyingCurrency: CurrencyExt): Promise<void>;

    /**
     * Enable lend position of account as collateral for borrowing.
     *
     * @param underlyingCurrency Currency to enable as collateral.
     * @throws If there is no existing lend position for `currency`.
     */
    enableAsCollateral(underlyingCurrency: CurrencyExt): Promise<void>;

    /**
     * Enable lend position of account as collateral for borrowing.
     *
     * @param underlyingCurrency Currency to enable as collateral.
     * @throws If there is no existing lend position for `currency`.
     * @throws If disabling lend position of `currency` would bring
     * account under collateral threshold.
     */
    disableAsCollateral(underlyingCurrency: CurrencyExt): Promise<void>;

    /**
     * Claim subsidy rewards for all markets available for account.
     */
    claimAllSubsidyRewards(): Promise<void>;

    /**
     * Borrow currency from the protocol.
     *
     * @param underlyingCurrency Currency to borrow.
     * @param amount Amount of currency to borrow.
     * @throws If there is no active market for `underlyingCurrency`.
     * @throws If there is not enough collateral provided by account for
     * `amount` of `underlyingCurrency`.
     * @throws If `amount` is higher than available amount of `underlyingCurrency`
     * in the protocol.
     */
    borrow(underlyingCurrency: CurrencyExt, amount: MonetaryAmount<CurrencyExt>): Promise<void>;

    /**
     * Repay borrowed loan.
     *
     * @param underlyingCurrency Currency to repay.
     * @param amount Amount of currency to repay.
     * @throws If there is no active market for `underlyingCurrency`.
     * @throws If `amount` is higher than available balance of account.
     * @throws If `amount` is higher than outstanding loan.
     */
    repay(underlyingCurrency: CurrencyExt, amount: MonetaryAmount<CurrencyExt>): Promise<void>;

    /**
     * Same as `repay`, but repays full loan.
     *
     * @param underlyingCurrency Currency to repay.
     */
    repayAll(underlyingCurrency: CurrencyExt): Promise<void>;

    /**
     * Liquidates borrow position for exchange of collateral.
     *
     * @param borrower AccountId of borrower whose position will be liquidated.
     * @param liquidationCurrency Currency of position that will be liquidated.
     * @param repayAmount Amount to be repaid.
     * @param collateralCurrency Collateral currency which will be claimed by liquidator.
     */
    liquidateBorrowPosition(
        borrower: AccountId,
        liquidationCurrency: CurrencyExt,
        repayAmount: MonetaryAmount<CurrencyExt>,
        collateralCurrency: CurrencyExt
    ): Promise<void>;
    /**
     * @returns An array of `UndercollateralizedPosition`s, with all details needed to
     * liquidate them (accountId, shortfall - expressed in the wrapped currency, open borrow positions, collateral
     * deposits).
     */
    getUndercollateralizedBorrowers(): Promise<Array<UndercollateralizedPosition>>;
    /**
     * @return An array of `AccountId`s which historically borrowed from the lending protocol.
     * This includes accounts with zero outstanding debt.
     */
    getBorrowerAccountIds(): Promise<Array<AccountId>>;
    /**
     * @param accountId The account whose liquidity to query from the chain
     * @returns An `AccountLiquidity` object, which is valid even for accounts that didn't use the loans pallet at all
     */
    getLiquidationThresholdLiquidity(accountId: AccountId): Promise<AccountLiquidity>;
    /**
     * @returns An array of tuples denoting the underlying currency of a market, and the configuration of that market
     */
    getLoansMarkets(): Promise<[CurrencyExt, LoansMarket][]>;
}

export class DefaultLoansAPI implements LoansAPI {
    constructor(
        private api: ApiPromise,
        private wrappedCurrency: WrappedCurrency,
        private transactionAPI: TransactionAPI,
        private oracleAPI: OracleAPI
    ) {}

    async getLoansMarkets(): Promise<[CurrencyExt, LoansMarket][]> {
        const entries = (await this.api.query.loans.markets.entries()).filter((entry) => entry[1].isSome);
        const parsedMarkets = await Promise.all(
            entries.map(async ([key, market]): Promise<[CurrencyExt, LoansMarket]> => {
                const underlyingCurrencyId = storageKeyToNthInner(key);
                const underlyingCurrency = await currencyIdToMonetaryCurrency(
                    this.assetRegistryAPI,
                    this,
                    underlyingCurrencyId
                );
                return [underlyingCurrency, market.unwrap()];
            })
        );
        return parsedMarkets;
    }

    static getLendTokenFromUnderlyingCurrency(
        currency: CurrencyExt,
        lendTokenId: InterbtcPrimitivesCurrencyId
    ): LendToken {
        return {
            name: `q${currency.name}`,
            ticker: `q${currency.ticker}`,
            decimals: currency.decimals,
            lendToken: {
                id: lendTokenId.asLendToken.toNumber(),
            },
        };
    }

    async getLendTokenIdFromUnderlyingCurrency(currency: CurrencyExt): Promise<InterbtcPrimitivesCurrencyId> {
        const currencyId = newCurrencyId(this.api, currency);
        const { value } = await this.api.query.loans.markets(currencyId);
        return value.lendTokenId;
    }

    async convertLendTokenToUnderlyingCurrency(
        amount: Big,
        underlyingCurrencyId: InterbtcPrimitivesCurrencyId
    ): Promise<Big> {
        const exchangeRate = await this.api.query.loans.exchangeRate(underlyingCurrencyId);
        const decodedExchangeRate = decodeFixedPointType(exchangeRate);

        return amount.mul(decodedExchangeRate);
    }

    /**
     * Get lend position amounts in both underlying and lend currencies.
     *
     * @param accountId AccountId to get position information about
     * @param lendTokenId LendToken CurrencyId of the position
     * @param underlyingCurrencyId Underlying CurrencyId of the position
     * @returns Lend position amounts in underlying currency and lend token
     */
    async getLendPositionAmounts(
        accountId: AccountId,
        lendTokenId: InterbtcPrimitivesCurrencyId,
        underlyingCurrencyId: InterbtcPrimitivesCurrencyId
    ): Promise<[Big, Big]> {
        const lendTokenBalance = await this.api.query.tokens.accounts(accountId, lendTokenId);
        const lendTokenBalanceTotal = lendTokenBalance.free.add(lendTokenBalance.reserved);
        const lendTokenBalanceInBig = Big(lendTokenBalanceTotal.toString());

        const amountInUnderlying = await this.convertLendTokenToUnderlyingCurrency(
            lendTokenBalanceInBig,
            underlyingCurrencyId
        );
        return [amountInUnderlying, lendTokenBalanceInBig];
    }

    async getLendTokens(): Promise<LendToken[]> {
<<<<<<< HEAD
        const marketEntries = await this.getLoansMarkets();
        return marketEntries.map(([currency, loansMarket]) =>
            DefaultLoansAPI.getLendTokenFromUnderlyingCurrency(currency, loansMarket.lendTokenId)
=======
        const marketEntries = await this.getLoansMarketsEntries();

        return Promise.all(
            marketEntries.map(async ([key, market]) => {
                const lendTokenId = market.unwrap().lendTokenId;
                const underlyingCurrencyId = storageKeyToNthInner(key);
                const underlyingCurrency = await currencyIdToMonetaryCurrency(this.api, underlyingCurrencyId);
                return DefaultLoansAPI.getLendTokenFromUnderlyingCurrency(underlyingCurrency, lendTokenId);
            })
>>>>>>> 9e0bc1b5
        );
    }

    async getBorrowerAccountIds(): Promise<Array<AccountId>> {
        const accountBorrows = await this.api.query.loans.accountBorrows.entries();
        return [
            // Even if two `AccountId`s store the same ID, the actual objects will not be equal when compared,
            // so need to use the string representation
            ...new Set(accountBorrows.map((key) => storageKeyToNthInner(key[0], 1).toString())),
        ].map((accountIdString, _index, _arr) => newAccountId(this.api, accountIdString));
    }

    async getUndercollateralizedBorrowers(): Promise<Array<UndercollateralizedPosition>> {
        const borrowers = await this.getBorrowerAccountIds();
        const [liquidity, borrows, collateral] = await Promise.all([
            Promise.all(borrowers.map(this.getLiquidationThresholdLiquidity.bind(this))),
            Promise.all(borrowers.map(this.getBorrowPositionsOfAccount.bind(this))),
            Promise.all(borrowers.map(this.getLendPositionsOfAccount.bind(this))),
        ]);
        const undercollateralizedPositions: Array<UndercollateralizedPosition> = [];
        for (let i = 0; i < borrowers.length; i++) {
            undercollateralizedPositions.push({
                accountId: borrowers[i],
                shortfall: liquidity[i].shortfall,
                collateralPositions: collateral[i].filter((position) => position.isCollateral),
                borrowPositions: borrows[i],
            });
        }
        return undercollateralizedPositions.filter((position) => !position.shortfall.isZero());
    }

    async getLiquidationThresholdLiquidity(accountId: AccountId): Promise<AccountLiquidity> {
        const [rawLiquidity, rawShortfall] = await this.api.rpc.loans.getLiquidationThresholdLiquidity(accountId);
        return {
            liquidity: newMonetaryAmount(decodeFixedPointType(rawLiquidity), this.wrappedCurrency, false),
            shortfall: newMonetaryAmount(decodeFixedPointType(rawShortfall), this.wrappedCurrency, false),
        };
    }

    async _getLendPosition(
        accountId: AccountId,
        underlyingCurrency: CurrencyExt,
        lendTokenId: InterbtcPrimitivesCurrencyId
    ): Promise<CollateralPosition | null> {
        const [underlyingCurrencyAmount] = await this.getLendPositionAmounts(
            accountId,
            lendTokenId,
            newCurrencyId(this.api, underlyingCurrency)
        );
        // Returns null if position does not exist
        if (underlyingCurrencyAmount.eq(0)) {
            return null;
        }
        const accountDeposits = await this.api.query.loans.accountDeposits(lendTokenId, accountId);

        const isCollateral = !accountDeposits.isZero();

        return {
            amount: newMonetaryAmount(underlyingCurrencyAmount, underlyingCurrency),
            isCollateral,
        };
    }

    _calculateAccumulatedDebt(borrowedAmount: Big, snapshotBorrowIndex: Big, currentBorrowIndex: Big): Big {
        if (snapshotBorrowIndex.eq(0)) {
            return Big(0);
        }
        // @note Formula for computing total debt: https://docs.parallel.fi/parallel-finance/#2.6-interest-rate-index
        // To compute only earned debt, subtract 1 from factor
        const factor = currentBorrowIndex.div(snapshotBorrowIndex).sub(1);
        return borrowedAmount.mul(factor);
    }

    async _getBorrowPosition(accountId: AccountId, underlyingCurrency: CurrencyExt): Promise<BorrowPosition | null> {
        const [borrowSnapshot, marketStatus] = await Promise.all([
            this.api.query.loans.accountBorrows(newCurrencyId(this.api, underlyingCurrency), accountId),
            this.api.rpc.loans.getMarketStatus(newCurrencyId(this.api, underlyingCurrency)),
        ]);

        const borrowedAmount = Big(borrowSnapshot.principal.toString());
        if (borrowedAmount.eq(0)) {
            return null;
        }
        const snapshotBorrowIndex = Big(decodeFixedPointType(borrowSnapshot.borrowIndex));
        const currentBorrowIndex = Big(decodeFixedPointType(marketStatus[6]));
        const accumulatedDebt = this._calculateAccumulatedDebt(borrowedAmount, snapshotBorrowIndex, currentBorrowIndex);

        return {
            amount: newMonetaryAmount(borrowedAmount, underlyingCurrency),
            accumulatedDebt: newMonetaryAmount(accumulatedDebt, underlyingCurrency),
        };
    }

    async _getPositionsOfAccount<Position extends LoanPosition>(
        accountId: AccountId,
        getSinglePosition: (
            accountId: AccountId,
            underlyingCurrency: CurrencyExt,
            lendTokenId: InterbtcPrimitivesCurrencyId
        ) => Promise<Position | null>
    ): Promise<Array<Position>> {
<<<<<<< HEAD
        const marketsEntries = await this.getLoansMarkets();
        return (
            await Promise.all(
                marketsEntries.map(([currency, loansMarket]) => {
                    return getSinglePosition(accountId, currency, loansMarket.lendTokenId);
                })
            )
        ).filter((position) => position !== null) as Array<Position>;
=======
        const marketsEntries = await this.getLoansMarketsEntries();
        const marketsCurrencies = marketsEntries.map(([key, value]) => [
            storageKeyToNthInner(key),
            value.unwrap().lendTokenId,
        ]);

        const allMarketsPositions = await Promise.all(
            marketsCurrencies.map(async ([underlyingCurrencyId, lendTokenId]) => {
                const underlyingCurrency = await currencyIdToMonetaryCurrency(this.api, underlyingCurrencyId);
                return getSinglePosition(accountId, underlyingCurrency, underlyingCurrencyId, lendTokenId);
            })
        );

        return <Array<Position>>allMarketsPositions.filter((position) => position !== null);
>>>>>>> 9e0bc1b5
    }

    async getLendPositionsOfAccount(accountId: AccountId): Promise<Array<CollateralPosition>> {
        return this._getPositionsOfAccount(accountId, this._getLendPosition.bind(this));
    }

    async getBorrowPositionsOfAccount(accountId: AccountId): Promise<Array<BorrowPosition>> {
        return this._getPositionsOfAccount(accountId, this._getBorrowPosition.bind(this));
    }

    private _checkLoanAssetDataAvailability(positions: Array<LoanPosition>, loanAssets: TickerToData<LoanAsset>): void {
        for (const position of positions) {
            if (loanAssets[position.amount.currency.ticker] === undefined) {
                throw new Error(`No loan asset data found for currency ${position.amount.currency.name}.`);
            }
        }
    }

    getLendingStats(
        lendPositions: Array<CollateralPosition>,
        borrowPositions: Array<BorrowPosition>,
        loanAssets: TickerToData<LoanAsset>
    ): LendingStats {
        this._checkLoanAssetDataAvailability([...lendPositions, ...borrowPositions], loanAssets);

        const lendCollateralPositions = lendPositions.filter(({ isCollateral }) => isCollateral);
        const lendCollateralThresholdAdjustedPositions = lendCollateralPositions.map((position) => {
            const collateralTheshold = loanAssets[position.amount.currency.ticker].collateralThreshold;
            return {
                ...position,
                amount: adjustToThreshold(position.amount, collateralTheshold),
            };
        });
        const lendLiquidationThresholdAdjustedPositions = lendCollateralPositions.map((position) => {
            const liquidationThreshold = loanAssets[position.amount.currency.ticker].liquidationThreshold;
            return {
                ...position,
                amount: adjustToThreshold(position.amount, liquidationThreshold),
            };
        });

        const borrowPositionsWithDebt = borrowPositions.map(({ amount, accumulatedDebt, ...rest }) => ({
            ...rest,
            accumulatedDebt,
            amount: amount.add(accumulatedDebt),
        }));

        const totalLentBtc = getTotalAmountBtc(lendPositions, loanAssets);
        const totalBorrowedBtc = getTotalAmountBtc(borrowPositionsWithDebt, loanAssets);
        const totalCollateralBtc = getTotalAmountBtc(lendCollateralPositions, loanAssets);
        const totalCollateralThresholdAdjustedCollateralBtc = getTotalAmountBtc(
            lendCollateralThresholdAdjustedPositions,
            loanAssets
        );
        const totalLiquidationThresholdAdjustedCollateralBtc = getTotalAmountBtc(
            lendLiquidationThresholdAdjustedPositions,
            loanAssets
        );

        const borrowLimitBtc = calculateBorrowLimit(totalBorrowedBtc, totalCollateralThresholdAdjustedCollateralBtc);
        const ltv = calculateLtv(totalCollateralBtc, totalBorrowedBtc);
        const collateralThresholdWeightedAverage = calculateThreshold(
            totalCollateralBtc,
            totalCollateralThresholdAdjustedCollateralBtc
        );
        const liquidationThresholdWeightedAverage = calculateThreshold(
            totalCollateralBtc,
            totalLiquidationThresholdAdjustedCollateralBtc
        );

        const calculateBorrowLimitBtcChange = calculateBorrowLimitBtcChangeFactory(
            loanAssets,
            totalBorrowedBtc,
            totalCollateralThresholdAdjustedCollateralBtc
        );

        const calculateLtvAndThresholdsChange = calculateLtvAndThresholdsChangeFactory(
            loanAssets,
            totalBorrowedBtc,
            totalCollateralBtc,
            totalCollateralThresholdAdjustedCollateralBtc,
            totalLiquidationThresholdAdjustedCollateralBtc
        );

        return {
            totalBorrowedBtc,
            totalCollateralBtc,
            totalLentBtc,
            borrowLimitBtc,
            ltv,
            liquidationThresholdWeightedAverage,
            collateralThresholdWeightedAverage,
            calculateBorrowLimitBtcChange,
            calculateLtvAndThresholdsChange,
        };
    }

    async _getLendApy(underlyingCurrencyId: InterbtcPrimitivesCurrencyId): Promise<Big> {
        const rawLendApy = await this.api.query.loans.supplyRate(underlyingCurrencyId);

        // Return percentage
        return decodeFixedPointType(rawLendApy).mul(100);
    }

    async _getBorrowApy(underlyingCurrencyId: InterbtcPrimitivesCurrencyId): Promise<Big> {
        const rawBorrowApy = await this.api.query.loans.borrowRate(underlyingCurrencyId);

        // Return percentage
        return decodeFixedPointType(rawBorrowApy).mul(100);
    }

    async _getTotalLiquidityCapacityAndBorrows(
        underlyingCurrency: CurrencyExt,
        underlyingCurrencyId: InterbtcPrimitivesCurrencyId
    ): Promise<[MonetaryAmount<CurrencyExt>, MonetaryAmount<CurrencyExt>, MonetaryAmount<CurrencyExt>]> {
        const lendTokenId = await this.getLendTokenIdFromUnderlyingCurrency(underlyingCurrency);
        const [lendTokenTotalIssuance, totalBorrows, exchangeRate] = await Promise.all([
            this.api.query.tokens.totalIssuance(lendTokenId),
            this.api.query.loans.totalBorrows(underlyingCurrencyId),
            this.api.query.loans.exchangeRate(underlyingCurrencyId),
        ]);

        const [totalLiquidity, availableCapacity] = this._calculateLiquidityAndCapacityAmounts(
            underlyingCurrency,
            Big(lendTokenTotalIssuance.toString()),
            Big(totalBorrows.toString()),
            decodeFixedPointType(exchangeRate)
        );

        const totalBorrowsMonetary = newMonetaryAmount(totalBorrows.toString(), underlyingCurrency);

        return [totalLiquidity, availableCapacity, totalBorrowsMonetary];
    }

    _calculateLiquidityAndCapacityAmounts(
        underlyingCurrency: CurrencyExt,
        lendTokenTotalIssuance: Big,
        totalBorrows: Big,
        exchangeRate: Big
    ): [MonetaryAmount<CurrencyExt>, MonetaryAmount<CurrencyExt>] {
        const totalLiquidity = lendTokenTotalIssuance.mul(exchangeRate);
        // @note Available capacity to borrow is being computed in a different way
        // than in the runtime: https://docs.parallel.fi/parallel-finance/#2.1-internal-exchange-rate
        const availableCapacity = totalLiquidity.sub(totalBorrows);

        const totalLiquidityMonetary = newMonetaryAmount(totalLiquidity, underlyingCurrency);
        const availableCapacityMonetary = newMonetaryAmount(availableCapacity, underlyingCurrency);
        return [totalLiquidityMonetary, availableCapacityMonetary];
    }

    /**
     * Get the lend and borrow annual rewards for 1 UNIT of a given underlying currency id.
     *
     * @param underlyingCurrencyId currency id to get reward amounts for.
     * @returns Annualized lend and borrow rewards for 1 unit of the given underlying currency.
     */
    async _getLendAndBorrowYearlyRewardAmount(
        underlyingCurrencyId: InterbtcPrimitivesCurrencyId,
        totalLiquidity: Big,
        totalBorrows: Big
    ): Promise<[Big, Big]> {
        const blockTimeMs = (await this.api.call.auraApi.slotDuration()).toNumber();

        const [lendRewardPerPool, borrowRewardPerPool] = (
            await Promise.all([
                this.api.query.loans.rewardSupplySpeed(underlyingCurrencyId),
                this.api.query.loans.rewardBorrowSpeed(underlyingCurrencyId),
            ])
        )
            .map((rewardSpeedRaw) => Big(rewardSpeedRaw.toString()))
            .map((rewardSpeed) => calculateAnnualizedRewardAmount(rewardSpeed, blockTimeMs));
        // @note could be refactored to compute APR in lib if we can get underlyingCurrency/rewardCurrency exchange rate,
        // but is it safe to assume that exchange rate for btc/underlyingCurrency will be
        // always fed to the oracle and available?

        // Return rate per 1 UNIT of underlying currency and compute APR
        // on UI where all exchange rates are available.
        const lendRewardPerUnit = totalLiquidity.eq(0) ? lendRewardPerPool : lendRewardPerPool.div(totalLiquidity);
        const borrowRewardPerUnit = totalBorrows.eq(0) ? borrowRewardPerPool : borrowRewardPerPool.div(totalBorrows);

        return [lendRewardPerUnit, borrowRewardPerUnit];
    }

    async _getRewardCurrency(): Promise<CurrencyExt> {
        const rewardCurrencyId = this.api.consts.loans.rewardAssetId;

        return currencyIdToMonetaryCurrency(this.api, rewardCurrencyId);
    }

    _getSubsidyReward(amount: Big, rewardCurrency: CurrencyExt): MonetaryAmount<CurrencyExt> | null {
        if (amount.eq(0)) {
            return null;
        }

        // Assumes native currency of parachain is always reward currency.
        return newMonetaryAmount(amount, rewardCurrency);
    }

    async _getExchangeRate(fromCurrency: CurrencyExt): Promise<ExchangeRate<WrappedCurrency, CurrencyExt>> {
        const wrappedCurrencyId = this.api.consts.escrowRewards.getWrappedCurrencyId;
        const wrappedCurrency = tokenSymbolToCurrency(wrappedCurrencyId.asToken);
        if (isCurrencyEqual(fromCurrency, wrappedCurrency)) {
            const wrappedCurrencyToBitcoinRate = Big(1);
            return new ExchangeRate(wrappedCurrency, wrappedCurrency, wrappedCurrencyToBitcoinRate);
        }
        return this.oracleAPI.getExchangeRate(fromCurrency);
    }

    async _getLoanAsset(
        underlyingCurrencyId: InterbtcPrimitivesCurrencyId,
        marketData: LoansMarket
    ): Promise<[CurrencyExt, LoanAsset]> {
        const underlyingCurrency = await currencyIdToMonetaryCurrency(this.api, underlyingCurrencyId);

        const [lendApy, borrowApy, [totalLiquidity, availableCapacity, totalBorrows], rewardCurrency, exchangeRate] =
            await Promise.all([
                this._getLendApy(underlyingCurrencyId),
                this._getBorrowApy(underlyingCurrencyId),
                this._getTotalLiquidityCapacityAndBorrows(underlyingCurrency, underlyingCurrencyId),
                this._getRewardCurrency(),
                this._getExchangeRate(underlyingCurrency),
            ]);

        // Format data.
        const liquidationThreshold = decodePermill(marketData.liquidationThreshold);
        const collateralThreshold = decodePermill(marketData.collateralFactor);
        const supplyCap = newMonetaryAmount(marketData.supplyCap.toString(), underlyingCurrency);
        const borrowCap = newMonetaryAmount(marketData.borrowCap.toString(), underlyingCurrency);

        const [lendRewardAmountYearly, borrowRewardAmountYearly] = await this._getLendAndBorrowYearlyRewardAmount(
            underlyingCurrencyId,
            totalLiquidity.toBig(),
            totalBorrows.toBig()
        );
        const lendReward = this._getSubsidyReward(lendRewardAmountYearly, rewardCurrency);
        const borrowReward = this._getSubsidyReward(borrowRewardAmountYearly, rewardCurrency);

        return [
            underlyingCurrency,
            {
                isActive: marketData.state.isActive,
                lendApy,
                borrowApy,
                currency: underlyingCurrency,
                totalLiquidity,
                availableCapacity,
                totalBorrows,
                liquidationThreshold,
                collateralThreshold,
                lendReward,
                borrowReward,
                supplyCap,
                borrowCap,
                exchangeRate,
            },
        ];
    }

    async getLoanAssets(): Promise<TickerToData<LoanAsset>> {
        const marketsEntries = await this.getLoansMarkets();
        const loanAssetsArray = await Promise.all(
            marketsEntries.map(([currency, loansMarket]) =>
                this._getLoanAsset(newCurrencyId(this.api, currency), loansMarket)
            )
        );

        const loanAssets = loanAssetsArray.reduce(
            (result, [currency, loanAsset]) => ({ ...result, [currency.ticker]: loanAsset }),
            {}
        );

        return loanAssets;
    }

    async getAccruedRewardsOfAccount(accountId: AccountId): Promise<MonetaryAmount<CurrencyExt>> {
        const [rewardAccrued, rewardCurrency] = await Promise.all([
            this.api.query.loans.rewardAccrued(accountId),
            this._getRewardCurrency(),
        ]);

        return newMonetaryAmount(rewardAccrued.toString(), rewardCurrency);
    }

    // Check that market for given currency is added and in active state.
    async _checkMarketState(currency: CurrencyExt, action: string): Promise<void> {
        const underlyingCurrencyId = newCurrencyId(this.api, currency);
        const underlyingCurrencyMarket = await this.api.query.loans.markets(underlyingCurrencyId);

        if (underlyingCurrencyMarket.isNone) {
            throw new Error(`Cannot ${action} currency that does not have market created`);
        }
        if (underlyingCurrencyMarket.unwrap().state.isPending) {
            throw new Error(`Cannot ${action} currency that does not have active market.`);
        }
    }

    async lend(underlyingCurrency: CurrencyExt, amount: MonetaryAmount<CurrencyExt>): Promise<void> {
        await this._checkMarketState(underlyingCurrency, "lend");

        const underlyingCurrencyId = newCurrencyId(this.api, underlyingCurrency);
        const lendExtrinsic = this.api.tx.loans.mint(underlyingCurrencyId, amount.toString(true));

        await this.transactionAPI.sendLogged(lendExtrinsic, this.api.events.loans.Deposited, true);
    }

    async withdraw(underlyingCurrency: CurrencyExt, amount: MonetaryAmount<CurrencyExt>): Promise<void> {
        await this._checkMarketState(underlyingCurrency, "withdraw");

        const underlyingCurrencyId = newCurrencyId(this.api, underlyingCurrency);
        const withdrawExtrinsic = this.api.tx.loans.redeem(underlyingCurrencyId, amount.toString(true));

        await this.transactionAPI.sendLogged(withdrawExtrinsic, this.api.events.loans.Redeemed, true);
    }

    async withdrawAll(underlyingCurrency: CurrencyExt): Promise<void> {
        await this._checkMarketState(underlyingCurrency, "withdraw");

        const underlyingCurrencyId = newCurrencyId(this.api, underlyingCurrency);
        const withdrawExtrinsic = this.api.tx.loans.redeemAll(underlyingCurrencyId);

        await this.transactionAPI.sendLogged(withdrawExtrinsic, this.api.events.loans.Redeemed, true);
    }

    async enableAsCollateral(underlyingCurrency: CurrencyExt): Promise<void> {
        await this._checkMarketState(underlyingCurrency, "enable collateral");

        const underlyingCurrencyId = newCurrencyId(this.api, underlyingCurrency);
        const enableCollateralExtrinsic = this.api.tx.loans.depositAllCollateral(underlyingCurrencyId);

        await this.transactionAPI.sendLogged(enableCollateralExtrinsic, this.api.events.loans.DepositCollateral, true);
    }

    async disableAsCollateral(underlyingCurrency: CurrencyExt): Promise<void> {
        await this._checkMarketState(underlyingCurrency, "disable collateral");

        const underlyingCurrencyId = newCurrencyId(this.api, underlyingCurrency);
        const enableCollateralExtrinsic = this.api.tx.loans.withdrawAllCollateral(underlyingCurrencyId);

        await this.transactionAPI.sendLogged(enableCollateralExtrinsic, this.api.events.loans.WithdrawCollateral, true);
    }

    async claimAllSubsidyRewards(): Promise<void> {
        const claimRewardsExtrinsic = this.api.tx.loans.claimReward();

        await this.transactionAPI.sendLogged(claimRewardsExtrinsic, this.api.events.loans.RewardPaid, true);
    }

    async borrow(underlyingCurrency: CurrencyExt, amount: MonetaryAmount<CurrencyExt>): Promise<void> {
        await this._checkMarketState(underlyingCurrency, "borrow");

        const underlyingCurrencyId = newCurrencyId(this.api, underlyingCurrency);
        const borrowExtrinsic = this.api.tx.loans.borrow(underlyingCurrencyId, amount.toString(true));

        await this.transactionAPI.sendLogged(borrowExtrinsic, this.api.events.loans.Borrowed, true);
    }

    async repay(underlyingCurrency: CurrencyExt, amount: MonetaryAmount<CurrencyExt>): Promise<void> {
        await this._checkMarketState(underlyingCurrency, "repay debt of");

        const underlyingCurrencyId = newCurrencyId(this.api, underlyingCurrency);
        const repay = this.api.tx.loans.repayBorrow(underlyingCurrencyId, amount.toString(true));

        await this.transactionAPI.sendLogged(repay, this.api.events.loans.RepaidBorrow, true);
    }

    async repayAll(underlyingCurrency: CurrencyExt): Promise<void> {
        await this._checkMarketState(underlyingCurrency, "repay all debt of");

        const underlyingCurrencyId = newCurrencyId(this.api, underlyingCurrency);
        const repayAllExtrinsic = this.api.tx.loans.repayBorrowAll(underlyingCurrencyId);

        await this.transactionAPI.sendLogged(repayAllExtrinsic, this.api.events.loans.RepaidBorrow, true);
    }

    async liquidateBorrowPosition(
        borrower: AccountId,
        liquidationCurrency: CurrencyExt,
        repayAmount: MonetaryAmount<CurrencyExt>,
        collateralCurrency: CurrencyExt
    ): Promise<void> {
        const liquidationCurrencyId = newCurrencyId(this.api, liquidationCurrency);
        const collateralCurrencyId = newCurrencyId(this.api, collateralCurrency);
        const rawAmount = repayAmount.toString(true);
        const liquidateBorrowExtrinsic = this.api.tx.loans.liquidateBorrow(
            borrower,
            liquidationCurrencyId,
            rawAmount,
            collateralCurrencyId
        );

        await this.transactionAPI.sendLogged(liquidateBorrowExtrinsic, this.api.events.loans.LiquidatedBorrow, true);
    }
}<|MERGE_RESOLUTION|>--- conflicted
+++ resolved
@@ -234,8 +234,7 @@
             entries.map(async ([key, market]): Promise<[CurrencyExt, LoansMarket]> => {
                 const underlyingCurrencyId = storageKeyToNthInner(key);
                 const underlyingCurrency = await currencyIdToMonetaryCurrency(
-                    this.assetRegistryAPI,
-                    this,
+                    this.api,
                     underlyingCurrencyId
                 );
                 return [underlyingCurrency, market.unwrap()];
@@ -299,21 +298,9 @@
     }
 
     async getLendTokens(): Promise<LendToken[]> {
-<<<<<<< HEAD
         const marketEntries = await this.getLoansMarkets();
         return marketEntries.map(([currency, loansMarket]) =>
             DefaultLoansAPI.getLendTokenFromUnderlyingCurrency(currency, loansMarket.lendTokenId)
-=======
-        const marketEntries = await this.getLoansMarketsEntries();
-
-        return Promise.all(
-            marketEntries.map(async ([key, market]) => {
-                const lendTokenId = market.unwrap().lendTokenId;
-                const underlyingCurrencyId = storageKeyToNthInner(key);
-                const underlyingCurrency = await currencyIdToMonetaryCurrency(this.api, underlyingCurrencyId);
-                return DefaultLoansAPI.getLendTokenFromUnderlyingCurrency(underlyingCurrency, lendTokenId);
-            })
->>>>>>> 9e0bc1b5
         );
     }
 
@@ -415,7 +402,6 @@
             lendTokenId: InterbtcPrimitivesCurrencyId
         ) => Promise<Position | null>
     ): Promise<Array<Position>> {
-<<<<<<< HEAD
         const marketsEntries = await this.getLoansMarkets();
         return (
             await Promise.all(
@@ -424,22 +410,6 @@
                 })
             )
         ).filter((position) => position !== null) as Array<Position>;
-=======
-        const marketsEntries = await this.getLoansMarketsEntries();
-        const marketsCurrencies = marketsEntries.map(([key, value]) => [
-            storageKeyToNthInner(key),
-            value.unwrap().lendTokenId,
-        ]);
-
-        const allMarketsPositions = await Promise.all(
-            marketsCurrencies.map(async ([underlyingCurrencyId, lendTokenId]) => {
-                const underlyingCurrency = await currencyIdToMonetaryCurrency(this.api, underlyingCurrencyId);
-                return getSinglePosition(accountId, underlyingCurrency, underlyingCurrencyId, lendTokenId);
-            })
-        );
-
-        return <Array<Position>>allMarketsPositions.filter((position) => position !== null);
->>>>>>> 9e0bc1b5
     }
 
     async getLendPositionsOfAccount(accountId: AccountId): Promise<Array<CollateralPosition>> {
