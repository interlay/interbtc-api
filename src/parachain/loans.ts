import { AccountId } from "@polkadot/types/interfaces";
import { MonetaryAmount } from "@interlay/monetary-js";
import {
    BorrowPosition,
    CurrencyExt,
    LoanAsset,
    LendPosition,
    TickerToData,
    LendToken,
    LoanMarket,
    LoanPosition,
} from "../types";
import { AssetRegistryAPI } from "./asset-registry";
import { ApiPromise } from "@polkadot/api";
import Big from "big.js";
import {
    currencyIdToMonetaryCurrency,
    decodeFixedPointType,
<<<<<<< HEAD
    MS_PER_YEAR,
=======
    decodePermill,
>>>>>>> 903749f8
    newCurrencyId,
    newMonetaryAmount,
    storageKeyToNthInner,
} from "../utils";
import { InterbtcPrimitivesCurrencyId, PalletLoansMarket } from "@polkadot/types/lookup";
import { StorageKey, Option } from "@polkadot/types";
import { TransactionAPI } from "./transaction";
import { DefaultInterBtcApi } from "..";

/**
 * @category Lending protocol
 */

export interface LoansAPI {
    /**
     * Get the lend positions for given account.
     *
     * @param accountId the account Id for which to get supply positions
     * @returns Array of lend positions of account.
     */
    getLendPositionsOfAccount(accountId: AccountId): Promise<Array<LendPosition>>;

    /**
     * Get the borrow positions for given account.
     *
     * @param accountId the account Id for which to get borrow positions
     * @returns Array of borrow positions of account.
     */
    getBorrowPositionsOfAccount(accountId: AccountId): Promise<Array<BorrowPosition>>;

    /**
     * Get all loan assets.
     *
     * @returns Array of all assets that can be lent and borrowed.
     * @remarks Method could be refactored to compute APR in lib if we can get underlyingCurrency/rewardCurrency exchange rate,
     * but is it safe to assume that exchange rate for btc/underlyingCurrency will be
     * always fed to the oracle and available?
     */
    getLoanAssets(): Promise<TickerToData<LoanAsset>>;

    /**
     * Get underlying currency of lend token id,
     *
     * @param lendTokenId Currency id of the lend token to get currency from
     * @returns Underlying CurrencyExt for provided lend token
     */
    getUnderlyingCurrencyFromLendTokenId(lendTokenId: InterbtcPrimitivesCurrencyId): Promise<CurrencyExt>;

    /**
     * Get all lend token currencies.
     *
     * @returns Array of all LendToken currencies.
     */
    getLendTokens(): Promise<Array<LendToken>>;

    /**
     * Lend currency to protocol for borrowing.
     *
     * @param {CurrencyExt} underlyingCurrency  Currency to lend.
     * @param {MonetaryAmount<CurrencyExt>} amount Amount of currency to lend.
     * @throws If there is not active market for `underlyingCurrency`.
     * @throws If `amount` is exceeding available balance of account.
     */
    lend(underlyingCurrency: CurrencyExt, amount: MonetaryAmount<CurrencyExt>): Promise<void>;

    /**
     * Withdraw previously lent currency from protocol.
     *
     * @param {CurrencyExt} underlyingCurrency Currency to witdhraw.
     * @param {MonetaryAmount<CurrencyExt>} amount Amount of currency to withdraw.
     * @throws If there is not active market for `underlyingCurrency`.
     * @throws If `amount` is exceeding lent amount of account.
     * @throws If `underlyingCurrency` is used as collateral and withdrawal of
     * `amount` would bring account under collateral threshold.
     * @throws If there is not enough of underlying currency currently
     * available in the protocol.
     */
    withdraw(underlyingCurrency: CurrencyExt, amount: MonetaryAmount<CurrencyExt>): Promise<void>;

    /**
     * Same as `withdraw`, but exits full position.
     *
     * @param underlyingCurrency Currency to fully withdraw.
     */
    withdrawAll(underlyingCurrency: CurrencyExt): Promise<void>;

    /**
     * Enable lend position of account as collateral for borrowing.
     *        await this._checkMarketState(underlyingCurrency, "withdraw");
     * @param underlyingCurrency Currency to enable as collateral.
     * @throws If there is no existing lend position for `currency`.
     */
    enableAsCollateral(underlyingCurrency: CurrencyExt): Promise<void>;

    /**
     * Enable lend position of account as collateral for borrowing.
     *
     * @param underlyingCurrency Currency to enable as collateral.
     * @throws If there is no existing lend position for `currency`.
     * @throws If disabling lend position of `currency` would bring
     * account under collateral threshold.
     */
    disableAsCollateral(underlyingCurrency: CurrencyExt): Promise<void>;

    /**
     * Claim subsidy rewards for all markets available for account.
     */
    claimAllSubsidyRewards(): Promise<void>;

    /**
     * Borrow currency from the protocol.
     *
     * @param underlyingCurrency Currency to borrow.
     * @param amount Amount of currency to borrow.
     * @throws If there is no active market for `underlyingCurrency`.
     * @throws If there is not enough collateral provided by account for
     * `amount` of `underlyingCurrency`.
     * @throws If `amount` is higher than available amount of `underlyingCurrency`
     * in the protocol.
     */
    borrow(underlyingCurrency: CurrencyExt, amount: MonetaryAmount<CurrencyExt>): Promise<void>;

    /**
     * Repay borrowed loan.
     *
     * @param underlyingCurrency Currency to repay.
     * @param amount Amount of currency to repay.
     * @throws If there is no active market for `underlyingCurrency`.
     * @throws If `amount` is higher than available balance of account.
     * @throws If `amount` is higher than outstanding loan.
     */
    repay(underlyingCurrency: CurrencyExt, amount: MonetaryAmount<CurrencyExt>): Promise<void>;

    /**
     * Same as `repay`, but repays full loan.
     *
     * @param underlyingCurrency Currency to repay.
     */
    repayAll(underlyingCurrency: CurrencyExt): Promise<void>;
}

export class DefaultLoansAPI implements LoansAPI {
    constructor(
        private api: ApiPromise,
        private assetRegistryAPI: AssetRegistryAPI,
        private transactionAPI: TransactionAPI
    ) {}

    static parseMarket(market: PalletLoansMarket): LoanMarket {
        // TODO
        return {
            ...market,
            lendTokenId: market.lendTokenId.asLendToken.toNumber(),
        };
    }

    // Wrapped call to make mocks in tests simple.
    async getLoansMarketsEntries(): Promise<[StorageKey<[InterbtcPrimitivesCurrencyId]>, Option<PalletLoansMarket>][]> {
        const entries = await this.api.query.loans.markets.entries();
        return entries.filter((entry) => entry[1].isSome);
    }

    static getLendTokenFromUnderlyingCurrency(
        currency: CurrencyExt,
        lendTokenId: InterbtcPrimitivesCurrencyId
    ): LendToken {
        return {
            name: `q${currency.name}`,
            ticker: `q${currency.ticker}`,
            decimals: currency.decimals,
            lendToken: {
                id: lendTokenId.asLendToken.toNumber(),
            },
        };
    }

    async getUnderlyingCurrencyFromLendTokenId(lendTokenId: InterbtcPrimitivesCurrencyId): Promise<CurrencyExt> {
        const underlyingCurrencyId = await this.api.query.loans.underlyingAssetId(lendTokenId);

        const underlyingCurrency = await currencyIdToMonetaryCurrency(
            this.assetRegistryAPI,
            this,
            underlyingCurrencyId.unwrap()
        );

        return underlyingCurrency;
    }

    async getLendTokenIdFromUnderlyingCurrency(currency: CurrencyExt): Promise<InterbtcPrimitivesCurrencyId> {
        const currencyId = newCurrencyId(this.api, currency);
        const { value } = await this.api.query.loans.markets(currencyId);
        return value.lendTokenId;
    }

    async convertLendTokenToUnderlyingCurrency(
        amount: Big,
        underlyingCurrencyId: InterbtcPrimitivesCurrencyId
    ): Promise<Big> {
        const exchangeRate = await this.api.query.loans.exchangeRate(underlyingCurrencyId);
        const decodedExchangeRate = decodeFixedPointType(exchangeRate);

        return amount.mul(decodedExchangeRate);
    }

    async getLendAmountInUnderlyingCurrency(
        accountId: AccountId,
        lendTokenId: InterbtcPrimitivesCurrencyId,
        underlyingCurrencyId: InterbtcPrimitivesCurrencyId
    ): Promise<Big> {
        const lendTokenBalance = await this.api.query.tokens.accounts(accountId, lendTokenId);
        const lendTokenBalanceTotal = lendTokenBalance.free.add(lendTokenBalance.reserved);
        const lendTokenBalanceInBig = Big(lendTokenBalanceTotal.toString());

        return this.convertLendTokenToUnderlyingCurrency(lendTokenBalanceInBig, underlyingCurrencyId);
    }

    async getLendTokens(): Promise<LendToken[]> {
        const marketEntries = await this.getLoansMarketsEntries();

        return Promise.all(
            marketEntries.map(async ([key, market]) => {
                const lendTokenId = market.unwrap().lendTokenId;
                const underlyingCurrencyId = storageKeyToNthInner(key);
                const underlyingCurrency = await currencyIdToMonetaryCurrency(
                    this.assetRegistryAPI,
                    this,
                    underlyingCurrencyId
                );
                return DefaultLoansAPI.getLendTokenFromUnderlyingCurrency(underlyingCurrency, lendTokenId);
            })
        );
    }

    async _getLendPosition(
        accountId: AccountId,
        underlyingCurrency: CurrencyExt,
        underlyingCurrencyId: InterbtcPrimitivesCurrencyId,
        lendTokenId: InterbtcPrimitivesCurrencyId
    ): Promise<LendPosition | null> {
        const rewardCurrencyId = this.api.consts.loans.rewardAssetId;

        const underlyingCurrencyAmount = await this.getLendAmountInUnderlyingCurrency(
            accountId,
            lendTokenId,
            underlyingCurrencyId
        );
        // Returns null if position does not exist
        if (underlyingCurrencyAmount.eq(0)) {
            return null;
        }

        const [accountEarned, accountDeposits, rewardAccrued, rewardCurrency, currentMarketStatus] = await Promise.all([
            this.api.query.loans.accountEarned(underlyingCurrencyId, accountId),
            this.api.query.loans.accountDeposits(lendTokenId, accountId),
            // TODO: fix - This is returning reward per account basis, not per lend position
            this.api.query.loans.rewardAccrued(accountId),
            currencyIdToMonetaryCurrency(this.assetRegistryAPI, this, rewardCurrencyId),
            this.api.rpc.loans.getMarketStatus(underlyingCurrencyId),
        ]);

        const startingExchangeRate = decodeFixedPointType(accountEarned.exchangeRatePrior);
        const currentExchangeRate = decodeFixedPointType(currentMarketStatus[2]);
        const earnedPrior = decodeFixedPointType(accountEarned.totalEarnedPrior);
        const earnedInterest = currentExchangeRate
            .sub(startingExchangeRate)
            .mul(underlyingCurrencyAmount) // TODO: check whether to use underlying or lendtoken balance here
            .add(earnedPrior);

        const isCollateral = !accountDeposits.isZero();

        return {
            earnedInterest: newMonetaryAmount(earnedInterest, underlyingCurrency),
            currency: underlyingCurrency,
            amount: newMonetaryAmount(underlyingCurrencyAmount, underlyingCurrency),
            earnedReward: newMonetaryAmount(rewardAccrued.toString(), rewardCurrency),
            isCollateral,
        };
    }

    _calculateAccumulatedDebt(borrowedAmount: Big, snapshotBorrowIndex: Big, currentBorrowIndex: Big): Big {
        if (snapshotBorrowIndex.eq(0)) {
            return Big(0);
        }
        // @note Formula for computing total debt: https://docs.parallel.fi/parallel-finance/#2.6-interest-rate-index
        // To compute only earned debt, subtract 1 from factor
        const factor = currentBorrowIndex.div(snapshotBorrowIndex).sub(1);
        return borrowedAmount.mul(factor);
    }

    async _getBorrowPosition(
        accountId: AccountId,
        underlyingCurrency: CurrencyExt,
        underlyingCurrencyId: InterbtcPrimitivesCurrencyId
    ): Promise<BorrowPosition | null> {
        const [borrowSnapshot, marketStatus] = await Promise.all([
            this.api.query.loans.accountBorrows(underlyingCurrencyId, accountId),
            this.api.rpc.loans.getMarketStatus(underlyingCurrencyId),
        ]);

        const borrowedAmount = Big(borrowSnapshot.principal.toString());
        if (borrowedAmount.eq(0)) {
            return null;
        }

        const snapshotBorrowIndex = Big(decodeFixedPointType(borrowSnapshot.borrowIndex));
        const currentBorrowIndex = Big(decodeFixedPointType(marketStatus[6]));
        const accumulatedDebt = this._calculateAccumulatedDebt(borrowedAmount, snapshotBorrowIndex, currentBorrowIndex);

        return {
            amount: newMonetaryAmount(borrowedAmount, underlyingCurrency),
            currency: underlyingCurrency,
            earnedReward: null, // TODO: add computation for earned subsidy reward
            accumulatedDebt: newMonetaryAmount(accumulatedDebt, underlyingCurrency),
        };
    }

    async _getPositionsOfAccount<Position extends LoanPosition>(
        accountId: AccountId,
        getSinglePosition: (
            accountId: AccountId,
            underlyingCurrency: CurrencyExt,
            underlyingCurrencyId: InterbtcPrimitivesCurrencyId,
            lendTokenId: InterbtcPrimitivesCurrencyId
        ) => Promise<Position | null>
    ): Promise<Array<Position>> {
        const marketsEntries = await this.getLoansMarketsEntries();
        const marketsCurrencies = marketsEntries.map(([key, value]) => [
            storageKeyToNthInner(key),
            value.unwrap().lendTokenId,
        ]);

        const allMarketsPositions = await Promise.all(
            marketsCurrencies.map(async ([underlyingCurrencyId, lendTokenId]) => {
                const underlyingCurrency = await currencyIdToMonetaryCurrency(
                    this.assetRegistryAPI,
                    this,
                    underlyingCurrencyId
                );
                return getSinglePosition(accountId, underlyingCurrency, underlyingCurrencyId, lendTokenId);
            })
        );

        return <Array<Position>>allMarketsPositions.filter((position) => position !== null);
    }

    async getLendPositionsOfAccount(accountId: AccountId): Promise<Array<LendPosition>> {
        return this._getPositionsOfAccount(accountId, this._getLendPosition.bind(this));
    }

    async getBorrowPositionsOfAccount(accountId: AccountId): Promise<Array<BorrowPosition>> {
        return this._getPositionsOfAccount(accountId, this._getBorrowPosition.bind(this));
    }

    async _getLendApy(underlyingCurrencyId: InterbtcPrimitivesCurrencyId): Promise<Big> {
        const rawLendApy = await this.api.query.loans.supplyRate(underlyingCurrencyId);

        // Return percentage
        return decodeFixedPointType(rawLendApy).mul(100);
    }
    async _getBorrowApy(underlyingCurrencyId: InterbtcPrimitivesCurrencyId): Promise<Big> {
        const rawBorrowApy = await this.api.query.loans.borrowRate(underlyingCurrencyId);

        // Return percentage
        return decodeFixedPointType(rawBorrowApy).mul(100);
    }

    async _getTotalLiquidityAndCapacity(
        underlyingCurrency: CurrencyExt,
        underlyingCurrencyId: InterbtcPrimitivesCurrencyId
    ): Promise<[MonetaryAmount<CurrencyExt>, MonetaryAmount<CurrencyExt>]> {
        const lendTokenId = await this.getLendTokenIdFromUnderlyingCurrency(underlyingCurrency);
        const [lendTokenTotalIssuance, totalBorrows, exchangeRate] = await Promise.all([
            this.api.query.tokens.totalIssuance(lendTokenId),
            this.api.query.loans.totalBorrows(underlyingCurrencyId),
            this.api.query.loans.exchangeRate(underlyingCurrencyId),
        ]);

<<<<<<< HEAD
        return this._calculateLiquidityAndCapacityAmounts(
            underlyingCurrency,
            Big(lendTokenTotalIssuance.toString()),
            Big(totalBorrows.toString()),
            Big(exchangeRate.toString())
        );
    }

    _calculateLiquidityAndCapacityAmounts(
        underlyingCurrency: CurrencyExt,
        lendTokenTotalIssuance: Big,
        totalBorrows: Big,
        exchangeRate: Big
    ): [MonetaryAmount<CurrencyExt>, MonetaryAmount<CurrencyExt>] {
        const totalLiquidity = lendTokenTotalIssuance.mul(exchangeRate);
=======
        const decodedLendTokenTotalIssuance = Big(lendTokenTotalIssuance.toString());
        const decodedTotalBorrows = Big(totalBorrows.toString());
        const decodedExchangeRate = decodeFixedPointType(exchangeRate);

        const totalLiquidity = decodedLendTokenTotalIssuance.mul(decodedExchangeRate);
>>>>>>> 903749f8
        // @note Available capacity to borrow is being computed in a different way
        // than in the runtime: https://docs.parallel.fi/parallel-finance/#2.1-internal-exchange-rate
        const availableCapacity = totalLiquidity.sub(decodedTotalBorrows);

        const totalLiquidityMonetary = newMonetaryAmount(totalLiquidity, underlyingCurrency);
        const availableCapacityMonetary = newMonetaryAmount(availableCapacity, underlyingCurrency);
        return [totalLiquidityMonetary, availableCapacityMonetary];
    }

    /**
     * Get the lend and borrow annual rewards for 1 UNIT of a given underlying currency id.
     *
     * @param underlyingCurrencyId currency id to get reward amounts for.
     * @returns Annualized lend and borrow rewards for 1 unit of the given underlying currency.
     */
    async _getLendAndBorrowYearlyRewardAmount(underlyingCurrencyId: InterbtcPrimitivesCurrencyId): Promise<[Big, Big]> {
        const blockTimeMs = (await this.api.call.auraApi.slotDuration()).toNumber();

        const [lendRewardPerUnit, borrowRewardPerUnit] = (
            await Promise.all([
                this.api.query.loans.rewardSupplySpeed(underlyingCurrencyId),
                this.api.query.loans.rewardBorrowSpeed(underlyingCurrencyId),
            ])
        )
            .map((rewardSpeedRaw) => decodeFixedPointType(rewardSpeedRaw))
            .map((rewardSpeed) => this._calculateAnnualizedRewardAmount(rewardSpeed, blockTimeMs));
        // @note could be refactored to compute APR in lib if we can get underlyingCurrency/rewardCurrency exchange rate,
        // but is it safe to assume that exchange rate for btc/underlyingCurrency will be
        // always fed to the oracle and available?

        // Return rate per 1 UNIT of underlying currency and compute APR
        // on UI where all exchange rates are available.

        return [lendRewardPerUnit, borrowRewardPerUnit];
    }

    _calculateAnnualizedRewardAmount(amountPerBlock: Big, blockTimeMs: number): Big {
        const blocksPerYear = MS_PER_YEAR.div(blockTimeMs);
        return amountPerBlock.mul(blocksPerYear);
    }

    _getSubsidyReward(amount: Big): MonetaryAmount<CurrencyExt> | null {
        if (amount.eq(0)) {
            return null;
        }

        // Assumes native currency of parachain is always reward currency.
        const rewardCurrency = new DefaultInterBtcApi(this.api).getGovernanceCurrency();
        return newMonetaryAmount(amount, rewardCurrency);
    }

    async _getLoanAsset(
        underlyingCurrencyId: InterbtcPrimitivesCurrencyId,
        marketData: PalletLoansMarket
    ): Promise<[CurrencyExt, LoanAsset]> {
        const underlyingCurrency = await currencyIdToMonetaryCurrency(
            this.assetRegistryAPI,
            this,
            underlyingCurrencyId
        );

        const [
            lendApy,
            borrowApy,
            [totalLiquidity, availableCapacity],
            [lendRewardAmountYearly, borrowRewardAmountYearly],
        ] = await Promise.all([
            this._getLendApy(underlyingCurrencyId),
            this._getBorrowApy(underlyingCurrencyId),
            this._getTotalLiquidityAndCapacity(underlyingCurrency, underlyingCurrencyId),
            this._getLendAndBorrowYearlyRewardAmount(underlyingCurrencyId),
        ]);

        // Format data.
        const liquidationThreshold = decodePermill(marketData.liquidationThreshold);
        const collateralThreshold = decodePermill(marketData.collateralFactor);
        const lendReward = this._getSubsidyReward(lendRewardAmountYearly);
        const borrowReward = this._getSubsidyReward(borrowRewardAmountYearly);

        return [
            underlyingCurrency,
            {
                isActive: marketData.state.isActive,
                lendApy,
                borrowApy,
                currency: underlyingCurrency,
                totalLiquidity,
                availableCapacity,
                liquidationThreshold,
                collateralThreshold,
                lendReward,
                borrowReward,
            },
        ];
    }

    async getLoanAssets(): Promise<TickerToData<LoanAsset>> {
        const marketsEntries = await this.getLoansMarketsEntries();
        const loanAssetsArray = await Promise.all(
            marketsEntries.map(([key, marketData]) =>
                this._getLoanAsset(storageKeyToNthInner(key), marketData.unwrap())
            )
        );

        const loanAssets = loanAssetsArray.reduce(
            (result, [currency, loanAsset]) => ({ ...result, [currency.ticker]: loanAsset }),
            {}
        );

        return loanAssets;
    }

    // Check that market for given currency is added and in active state.
    async _checkMarketState(currency: CurrencyExt, action: string): Promise<void> {
        const underlyingCurrencyId = newCurrencyId(this.api, currency);
        const underlyingCurrencyMarket = await this.api.query.loans.markets(underlyingCurrencyId);

        if (underlyingCurrencyMarket.isNone) {
            throw new Error(`Cannot ${action} currency that does not have market created`);
        }
        if (underlyingCurrencyMarket.unwrap().state.isPending) {
            throw new Error(`Cannot ${action} currency that does not have active market.`);
        }
    }

    async lend(underlyingCurrency: CurrencyExt, amount: MonetaryAmount<CurrencyExt>): Promise<void> {
        await this._checkMarketState(underlyingCurrency, "lend");

        const underlyingCurrencyId = newCurrencyId(this.api, underlyingCurrency);
        const lendExtrinsic = this.api.tx.loans.mint(underlyingCurrencyId, amount.toString(true));

        await this.transactionAPI.sendLogged(lendExtrinsic, this.api.events.loans.Deposited, true);
    }

    async withdraw(underlyingCurrency: CurrencyExt, amount: MonetaryAmount<CurrencyExt>): Promise<void> {
        await this._checkMarketState(underlyingCurrency, "withdraw");

        const underlyingCurrencyId = newCurrencyId(this.api, underlyingCurrency);
        const withdrawExtrinsic = this.api.tx.loans.redeem(underlyingCurrencyId, amount.toString(true));

        await this.transactionAPI.sendLogged(withdrawExtrinsic, this.api.events.loans.Redeemed, true);
    }

    async withdrawAll(underlyingCurrency: CurrencyExt): Promise<void> {
        await this._checkMarketState(underlyingCurrency, "withdraw");

        const underlyingCurrencyId = newCurrencyId(this.api, underlyingCurrency);
        const withdrawExtrinsic = this.api.tx.loans.redeemAll(underlyingCurrencyId);

        await this.transactionAPI.sendLogged(withdrawExtrinsic, this.api.events.loans.Redeemed, true);
    }

    async enableAsCollateral(underlyingCurrency: CurrencyExt): Promise<void> {
        await this._checkMarketState(underlyingCurrency, "enable collateral");

        const underlyingCurrencyId = newCurrencyId(this.api, underlyingCurrency);
        const enableCollateralExtrinsic = this.api.tx.loans.depositAllCollateral(underlyingCurrencyId);

        await this.transactionAPI.sendLogged(enableCollateralExtrinsic, this.api.events.loans.DepositCollateral, true);
    }

    async disableAsCollateral(underlyingCurrency: CurrencyExt): Promise<void> {
        await this._checkMarketState(underlyingCurrency, "disable collateral");

        const underlyingCurrencyId = newCurrencyId(this.api, underlyingCurrency);
        const enableCollateralExtrinsic = this.api.tx.loans.withdrawAllCollateral(underlyingCurrencyId);

        await this.transactionAPI.sendLogged(enableCollateralExtrinsic, this.api.events.loans.WithdrawCollateral, true);
    }

    async claimAllSubsidyRewards(): Promise<void> {
        const claimRewardsExtrinsic = this.api.tx.loans.claimReward();

        await this.transactionAPI.sendLogged(claimRewardsExtrinsic, this.api.events.loans.RewardPaid, true);
    }

    async borrow(underlyingCurrency: CurrencyExt, amount: MonetaryAmount<CurrencyExt>): Promise<void> {
        await this._checkMarketState(underlyingCurrency, "borrow");

        const underlyingCurrencyId = newCurrencyId(this.api, underlyingCurrency);
        const borrowExtrinsic = this.api.tx.loans.borrow(underlyingCurrencyId, amount.toString(true));

        await this.transactionAPI.sendLogged(borrowExtrinsic, this.api.events.loans.Borrowed, true);
    }

    async repay(underlyingCurrency: CurrencyExt, amount: MonetaryAmount<CurrencyExt>): Promise<void> {
        await this._checkMarketState(underlyingCurrency, "repay debt of");

        const underlyingCurrencyId = newCurrencyId(this.api, underlyingCurrency);
        const repay = this.api.tx.loans.repayBorrow(underlyingCurrencyId, amount.toString(true));

        await this.transactionAPI.sendLogged(repay, this.api.events.loans.RepaidBorrow, true);
    }

    async repayAll(underlyingCurrency: CurrencyExt): Promise<void> {
        await this._checkMarketState(underlyingCurrency, "repay all debt of");

        const underlyingCurrencyId = newCurrencyId(this.api, underlyingCurrency);
        const repayAllExtrinsic = this.api.tx.loans.repayBorrowAll(underlyingCurrencyId);

        await this.transactionAPI.sendLogged(repayAllExtrinsic, this.api.events.loans.RepaidBorrow, true);
    }
}<|MERGE_RESOLUTION|>--- conflicted
+++ resolved
@@ -16,11 +16,8 @@
 import {
     currencyIdToMonetaryCurrency,
     decodeFixedPointType,
-<<<<<<< HEAD
     MS_PER_YEAR,
-=======
     decodePermill,
->>>>>>> 903749f8
     newCurrencyId,
     newMonetaryAmount,
     storageKeyToNthInner,
@@ -398,12 +395,11 @@
             this.api.query.loans.exchangeRate(underlyingCurrencyId),
         ]);
 
-<<<<<<< HEAD
         return this._calculateLiquidityAndCapacityAmounts(
             underlyingCurrency,
             Big(lendTokenTotalIssuance.toString()),
             Big(totalBorrows.toString()),
-            Big(exchangeRate.toString())
+            decodeFixedPointType(exchangeRate)
         );
     }
 
@@ -414,16 +410,9 @@
         exchangeRate: Big
     ): [MonetaryAmount<CurrencyExt>, MonetaryAmount<CurrencyExt>] {
         const totalLiquidity = lendTokenTotalIssuance.mul(exchangeRate);
-=======
-        const decodedLendTokenTotalIssuance = Big(lendTokenTotalIssuance.toString());
-        const decodedTotalBorrows = Big(totalBorrows.toString());
-        const decodedExchangeRate = decodeFixedPointType(exchangeRate);
-
-        const totalLiquidity = decodedLendTokenTotalIssuance.mul(decodedExchangeRate);
->>>>>>> 903749f8
         // @note Available capacity to borrow is being computed in a different way
         // than in the runtime: https://docs.parallel.fi/parallel-finance/#2.1-internal-exchange-rate
-        const availableCapacity = totalLiquidity.sub(decodedTotalBorrows);
+        const availableCapacity = totalLiquidity.sub(totalBorrows);
 
         const totalLiquidityMonetary = newMonetaryAmount(totalLiquidity, underlyingCurrency);
         const availableCapacityMonetary = newMonetaryAmount(availableCapacity, underlyingCurrency);
