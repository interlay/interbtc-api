--- conflicted
+++ resolved
@@ -1,10 +1,6 @@
 import { ApiPromise } from "@polkadot/api";
-<<<<<<< HEAD
 import { Header, BlockHash } from "@polkadot/types/interfaces";
-=======
-import { Header } from "@polkadot/types/interfaces";
 import { StatusCode } from "../interfaces/default";
->>>>>>> 65ebfcab
 
 /**
  * @category InterBTC Bridge
@@ -24,16 +20,12 @@
      * On every new parachain block, call the callback function with the new block header
      * @param callback Function to be called with every new block header
      */
-<<<<<<< HEAD
     subscribeToFinalizedBlockHeads(callback: (blockHeader: Header) => void): Promise<() => void>;
-=======
-    subscribeToNewBlockHeads(callback: (blockHeader: Header) => void): Promise<() => void>;
 
     /**
      * @returns The parachain status code object.
      */
     getStatusCode(): Promise<StatusCode>;
->>>>>>> 65ebfcab
 }
 
 export class DefaultSystemAPI implements SystemAPI {
