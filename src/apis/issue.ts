import { ApiPromise } from "@polkadot/api";
import { AddressOrPair } from "@polkadot/api/submittable/types";
import { AccountId, H256, Hash } from "@polkadot/types/interfaces";
import { EventRecord } from "@polkadot/types/interfaces/system";
import { Bytes } from "@polkadot/types/primitive";
import { DOT, H256Le, IssueRequest, PolkaBTC, Vault } from "../interfaces/default";
import { DefaultVaultsAPI, VaultsAPI } from "./vaults";
import { encodeBtcAddress, pagedIterator, sendLoggedTx } from "../utils";
import { BlockNumber } from "@polkadot/types/interfaces/runtime";
import { Network } from "bitcoinjs-lib";

export type RequestResult = { hash: Hash; vault: Vault };

export interface IssueRequestExt extends Omit<IssueRequest, "btc_address"> {
    // network encoded btc address
    btc_address: string;
}

export function encodeIssueRequest(req: IssueRequest, network: Network): IssueRequestExt {
    const { btc_address, ...obj } = req;
    return Object.assign(
        {
            btc_address: encodeBtcAddress(btc_address, network),
        },
        obj
    ) as IssueRequestExt;
}

export interface IssueAPI {
    request(amount: PolkaBTC, vaultId?: AccountId, griefingCollateral?: DOT): Promise<RequestResult>;
    execute(issueId: H256, txId: H256Le, merkleProof: Bytes, rawTx: Bytes): Promise<boolean>;
    cancel(issueId: H256): Promise<void>;
    setAccount(account?: AddressOrPair): void;
    getGriefingCollateral(): Promise<DOT>;
    list(): Promise<IssueRequestExt[]>;
    getPagedIterator(perPage: number): AsyncGenerator<IssueRequest[]>;
    mapForUser(account: AccountId): Promise<Map<H256, IssueRequestExt>>;
    getRequestById(issueId: string | Uint8Array | H256): Promise<IssueRequestExt>;
    getIssuePeriod(): Promise<BlockNumber>;
<<<<<<< HEAD
    isExecutionSucessful(events: EventRecord[]): boolean;
=======
    getFeesToPay(amount: PolkaBTC): Promise<PolkaBTC>;
    getFeePercentage(): Promise<number>;
>>>>>>> 2f10ad8e
}

export class DefaultIssueAPI implements IssueAPI {
    private vaults: VaultsAPI;
    private btcNetwork: Network;
    requestHash: Hash;

    constructor(private api: ApiPromise, btcNetwork: Network, private account?: AddressOrPair) {
        this.vaults = new DefaultVaultsAPI(api, btcNetwork);
        this.btcNetwork = btcNetwork;
        this.requestHash = this.api.createType("Hash");
    }

    private getIssueIdFromEvents(events: EventRecord[]): Hash {
        // A successful `request` produces four events:
        // - collateral.LockCollateral
        // - vaultRegistry.IncreaseToBeIssuedTokens
        // - issue.RequestIssue
        // - system.ExtrinsicSuccess

        for (const {
            event: { method, section, data },
        } of events) {
            if (section == "issue" && method == "RequestIssue") {
                const hash = this.api.createType("Hash", data[0]);
                return hash;
            }
        }

        throw new Error("Request transaction failed");
    }

    isRequestSucessful(events: EventRecord[]): boolean {
        // A successful `execute` produces the following events:
        // - dot.Reserved
        // - collateral.LockCollateral
        // - vaultRegistry.IncreaseToBeIssuedTokens
        // - issue.ExecuteIssue
        // - system.ExtrinsicSuccess

        for (const {
            event: { method, section },
        } of events) {
            if (section == "issue" && method == "RequestIssue") {
                return true;
            }
        }

        return false;
    }

    isExecutionSucessful(events: EventRecord[]): boolean {
        // A successful `execute` produces the following events:
        // - vaultRegistry.IssueTokens
        // - system.NewAccount
        // - polkaBtc.Endowed
        // - treasury.Mint
        // - issue.ExecuteIssue
        // - system.ExtrinsicSuccess

        for (const {
            event: { method, section },
        } of events) {
            if (section == "issue" && method == "ExecuteIssue") {
                return true;
            }
        }

        return false;
    }

    async request(amount: PolkaBTC, vaultId?: AccountId, griefingCollateral?: DOT): Promise<RequestResult> {
        if (!this.account) {
            throw new Error("cannot request without setting account");
        }

        let vault: Vault;
        if (vaultId) {
            vault = await this.vaults.get(vaultId);
        } else {
            vaultId = await this.vaults.selectRandomVaultIssue(amount);
            vault = await this.vaults.get(vaultId);
        }

        if (!griefingCollateral) {
            griefingCollateral = await this.getGriefingCollateral();
        }
        const requestIssueTx = this.api.tx.issue.requestIssue(amount, vault.id, griefingCollateral);
        const result = await sendLoggedTx(requestIssueTx, this.account, this.api);

        if (!this.isRequestSucessful(result.events)) {
            throw new Error("Request failed");
        }

        const hash = this.getIssueIdFromEvents(result.events);
        return { hash, vault };
    }

    async execute(issueId: H256, txId: H256Le, merkleProof: Bytes, rawTx: Bytes): Promise<boolean> {
        if (!this.account) {
            throw new Error("cannot request without setting account");
        }

        const executeIssueTx = this.api.tx.issue.executeIssue(issueId, txId, merkleProof, rawTx);
        const result = await sendLoggedTx(executeIssueTx, this.account, this.api);
        return this.isExecutionSucessful(result.events);
    }

    async cancel(issueId: H256): Promise<void> {
        if (!this.account) {
            throw new Error("cannot request without setting account");
        }

        const cancelIssueTx = this.api.tx.issue.cancelIssue(issueId);
        await sendLoggedTx(cancelIssueTx, this.account, this.api);
    }

    async list(): Promise<IssueRequestExt[]> {
        const issueRequests = await this.api.query.issue.issueRequests.entries();
        return issueRequests.map((v) => v[1]).map((req: IssueRequest) => encodeIssueRequest(req, this.btcNetwork));
    }

    async mapForUser(account: AccountId): Promise<Map<H256, IssueRequestExt>> {
        // eslint-disable-next-line @typescript-eslint/no-explicit-any
        const customAPIRPC = this.api.rpc as any;
        const issueRequestPairs: [H256, IssueRequest][] = await customAPIRPC.issue.getIssueRequests(account);
        const mapForUser: Map<H256, IssueRequestExt> = new Map<H256, IssueRequestExt>();
        issueRequestPairs.forEach((issueRequestPair) =>
            mapForUser.set(issueRequestPair[0], encodeIssueRequest(issueRequestPair[1], this.btcNetwork))
        );
        return mapForUser;
    }

    async getFeesToPay(_amount: PolkaBTC): Promise<PolkaBTC> {
        // TODO: get real value from backend
        return this.api.createType("PolkaBTC", 11);
    }

    async getFeePercentage(): Promise<number> {
        // TODO: get real value from backend
        return 5.3;
    }

    getPagedIterator(perPage: number): AsyncGenerator<IssueRequest[]> {
        return pagedIterator<IssueRequest>(this.api.query.issue.issueRequests, perPage);
    }

    async getIssuePeriod(): Promise<BlockNumber> {
        return (await this.api.query.issue.issuePeriod()) as BlockNumber;
    }

    async getGriefingCollateral(): Promise<DOT> {
        return this.api.query.issue.issueGriefingCollateral();
    }

    async getRequestById(issueId: string | Uint8Array | H256): Promise<IssueRequestExt> {
        return encodeIssueRequest(await this.api.query.issue.issueRequests(issueId), this.btcNetwork);
    }

    setAccount(account?: AddressOrPair): void {
        this.account = account;
    }
}<|MERGE_RESOLUTION|>--- conflicted
+++ resolved
@@ -37,12 +37,9 @@
     mapForUser(account: AccountId): Promise<Map<H256, IssueRequestExt>>;
     getRequestById(issueId: string | Uint8Array | H256): Promise<IssueRequestExt>;
     getIssuePeriod(): Promise<BlockNumber>;
-<<<<<<< HEAD
     isExecutionSucessful(events: EventRecord[]): boolean;
-=======
     getFeesToPay(amount: PolkaBTC): Promise<PolkaBTC>;
     getFeePercentage(): Promise<number>;
->>>>>>> 2f10ad8e
 }
 
 export class DefaultIssueAPI implements IssueAPI {
