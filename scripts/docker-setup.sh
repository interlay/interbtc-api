--- conflicted
+++ resolved
@@ -23,11 +23,7 @@
 then
     mkdir local-setup
     git clone https://github.com/interlay/parachain-launch/
-<<<<<<< HEAD
-    cd parachain-launch && git checkout 1.1.0-p1.21.2-c1.19.1 && yarn install
-=======
     cd parachain-launch && git checkout 1.1.0-p1.21.3-c1.19.1 && yarn install
->>>>>>> 22a454aa
     yarn start generate --config=configs/kintsugi.yml --servicesPath=configs/kintsugi-services.yml --yes --output=local-setup-kint
     mv local-setup-kint ../local-setup/kint
     yarn start generate --config=configs/interlay.yml --servicesPath=configs/interlay-services.yml --yes --output=local-setup-intr
